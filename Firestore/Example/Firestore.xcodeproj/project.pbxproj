--- conflicted
+++ resolved
@@ -55,16 +55,10 @@
 		0A800CA749750B01E36A6787 /* field_value_benchmark.cc in Sources */ = {isa = PBXBuildFile; fileRef = 6D0EE49C1D5AF75664D0EBE4 /* field_value_benchmark.cc */; };
 		0AE084A7886BC11B8C305122 /* string_util_test.cc in Sources */ = {isa = PBXBuildFile; fileRef = AB380CFC201A2EE200D97691 /* string_util_test.cc */; };
 		0B071E9044CEEF666D829354 /* field_filter_test.cc in Sources */ = {isa = PBXBuildFile; fileRef = E8551D6C6FB0B1BACE9E5BAD /* field_filter_test.cc */; };
-<<<<<<< HEAD
-		0B14FA5E9A0D7ECDEBDAE2E2 /* memory_remote_document_cache_test.mm in Sources */ = {isa = PBXBuildFile; fileRef = 33DEE1E21CE46C24AB82BE86 /* memory_remote_document_cache_test.mm */; };
-		0B47C42E86358FF680C4F9E7 /* persistence_testing.mm in Sources */ = {isa = PBXBuildFile; fileRef = 597675CDB5CA13791E815EBE /* persistence_testing.mm */; };
-=======
->>>>>>> 8b23a326
 		0B4D2668C1E81DF6D62BA9BF /* field_value_benchmark.cc in Sources */ = {isa = PBXBuildFile; fileRef = 6D0EE49C1D5AF75664D0EBE4 /* field_value_benchmark.cc */; };
 		0B7B24194E2131F5C325FE0E /* async_queue_test.cc in Sources */ = {isa = PBXBuildFile; fileRef = B6FB467B208E9A8200554BA2 /* async_queue_test.cc */; };
 		0B9BD73418289EFF91917934 /* bits_test.cc in Sources */ = {isa = PBXBuildFile; fileRef = AB380D01201BC69F00D97691 /* bits_test.cc */; };
 		0BC541D6457CBEDEA7BCF180 /* objc_type_traits_apple_test.mm in Sources */ = {isa = PBXBuildFile; fileRef = 2A0CF41BA5AED6049B0BEB2C /* objc_type_traits_apple_test.mm */; };
-		0BD26ED8DFB80AEDCDA7513A /* memory_remote_document_cache_test.mm in Sources */ = {isa = PBXBuildFile; fileRef = 33DEE1E21CE46C24AB82BE86 /* memory_remote_document_cache_test.mm */; };
 		0BDC438E72D4DD44877BEDEE /* string_win_test.cc in Sources */ = {isa = PBXBuildFile; fileRef = 79507DF8378D3C42F5B36268 /* string_win_test.cc */; };
 		0C18678CE7E355B17C34F2EE /* grpc_stream_test.cc in Sources */ = {isa = PBXBuildFile; fileRef = B6BBE42F21262CF400C6A53E /* grpc_stream_test.cc */; };
 		0CEE93636BA4852D3C5EC428 /* timestamp_test.cc in Sources */ = {isa = PBXBuildFile; fileRef = ABF6506B201131F8005F2C74 /* timestamp_test.cc */; };
@@ -76,7 +70,6 @@
 		0EF74A344612147DE4261A4B /* field_value_benchmark.cc in Sources */ = {isa = PBXBuildFile; fileRef = 6D0EE49C1D5AF75664D0EBE4 /* field_value_benchmark.cc */; };
 		0F54634745BA07B09BDC14D7 /* FSTIntegrationTestCase.mm in Sources */ = {isa = PBXBuildFile; fileRef = 5491BC711FB44593008B3588 /* FSTIntegrationTestCase.mm */; };
 		0FA4D5601BE9F0CB5EC2882C /* local_serializer_test.cc in Sources */ = {isa = PBXBuildFile; fileRef = F8043813A5D16963EC02B182 /* local_serializer_test.cc */; };
-		0FA839776E108FC751192273 /* remote_document_cache_test.mm in Sources */ = {isa = PBXBuildFile; fileRef = B828A427C99C787D1F7B1947 /* remote_document_cache_test.mm */; };
 		0FBDD5991E8F6CD5F8542474 /* latlng.pb.cc in Sources */ = {isa = PBXBuildFile; fileRef = 618BBE9220B89AAC00B5BCE7 /* latlng.pb.cc */; };
 		10CA552415BE0954221A1626 /* FSTLRUGarbageCollectorTests.mm in Sources */ = {isa = PBXBuildFile; fileRef = 5CC9650220A0E93200A2D6A1 /* FSTLRUGarbageCollectorTests.mm */; };
 		1115DB1F1DCE93B63E03BA8C /* comparison_test.cc in Sources */ = {isa = PBXBuildFile; fileRef = 548DB928200D59F600E00ABC /* comparison_test.cc */; };
@@ -183,10 +176,7 @@
 		298E0F8F6EB27AA36BA1CE76 /* FIRQueryUnitTests.mm in Sources */ = {isa = PBXBuildFile; fileRef = FF73B39D04D1760190E6B84A /* FIRQueryUnitTests.mm */; };
 		29954A3172DDFE5133D91E24 /* FSTLevelDBSpecTests.mm in Sources */ = {isa = PBXBuildFile; fileRef = 5492E02C20213FFB00B64F25 /* FSTLevelDBSpecTests.mm */; };
 		29FDE0C0BA643E3804D8546C /* FSTMemoryLRUGarbageCollectorTests.mm in Sources */ = {isa = PBXBuildFile; fileRef = 5CC9650420A0E9BD00A2D6A1 /* FSTMemoryLRUGarbageCollectorTests.mm */; };
-<<<<<<< HEAD
-=======
 		2A365DB6DF32631964FE690A /* stream_test.cc in Sources */ = {isa = PBXBuildFile; fileRef = 5B5414D28802BC76FDADABD6 /* stream_test.cc */; };
->>>>>>> 8b23a326
 		2A499CFB2831612A045977CD /* message_test.cc in Sources */ = {isa = PBXBuildFile; fileRef = CE37875365497FFA8687B745 /* message_test.cc */; };
 		2AAEABFD550255271E3BAC91 /* to_string_apple_test.mm in Sources */ = {isa = PBXBuildFile; fileRef = B68B1E002213A764008977EF /* to_string_apple_test.mm */; };
 		2ABA80088D70E7A58F95F7D8 /* delayed_constructor_test.cc in Sources */ = {isa = PBXBuildFile; fileRef = D0A6E9136804A41CEC9D55D4 /* delayed_constructor_test.cc */; };
@@ -199,12 +189,8 @@
 		2BBFAD893295881057E6C1FD /* FSTMockDatastore.mm in Sources */ = {isa = PBXBuildFile; fileRef = 5492E02D20213FFC00B64F25 /* FSTMockDatastore.mm */; };
 		2C5C612B26168BA9286290AE /* leveldb_index_manager_test.cc in Sources */ = {isa = PBXBuildFile; fileRef = 166CE73C03AB4366AAC5201C /* leveldb_index_manager_test.cc */; };
 		2C5E4D9FDE7615AD0F63909E /* async_testing.cc in Sources */ = {isa = PBXBuildFile; fileRef = 872C92ABD71B12784A1C5520 /* async_testing.cc */; };
-<<<<<<< HEAD
-=======
 		2CBA4FA327C48B97D31F6373 /* watch_change_test.cc in Sources */ = {isa = PBXBuildFile; fileRef = 2D7472BC70C024D736FF74D9 /* watch_change_test.cc */; };
->>>>>>> 8b23a326
 		2CD379584D1D35AAEA271D21 /* sorted_map_test.cc in Sources */ = {isa = PBXBuildFile; fileRef = 549CCA4E20A36DBB00BCEB75 /* sorted_map_test.cc */; };
-		2CF49758B1EA7BA2AA6311CB /* memory_remote_document_cache_test.mm in Sources */ = {isa = PBXBuildFile; fileRef = 33DEE1E21CE46C24AB82BE86 /* memory_remote_document_cache_test.mm */; };
 		2D220B9ABFA36CD7AC43D0A7 /* time_testing.cc in Sources */ = {isa = PBXBuildFile; fileRef = 5497CB76229DECDE000FB92F /* time_testing.cc */; };
 		2D3401180516B739494C7EFC /* field_value_test.cc in Sources */ = {isa = PBXBuildFile; fileRef = AB356EF6200EA5EB0089B766 /* field_value_test.cc */; };
 		2D65D31D71A75B046C47B0EB /* view_testing.cc in Sources */ = {isa = PBXBuildFile; fileRef = A5466E7809AD2871FFDE6C76 /* view_testing.cc */; };
@@ -232,7 +218,6 @@
 		333FCB7BB0C9986B5DF28FC8 /* grpc_stream_tester.cc in Sources */ = {isa = PBXBuildFile; fileRef = B1A7E1959AF8141FA7E6B888 /* grpc_stream_tester.cc */; };
 		338DFD5BCD142DF6C82A0D56 /* cc_compilation_test.cc in Sources */ = {isa = PBXBuildFile; fileRef = 1B342370EAE3AA02393E33EB /* cc_compilation_test.cc */; };
 		339CFFD1323BDCA61EAAFE31 /* query_test.cc in Sources */ = {isa = PBXBuildFile; fileRef = B9C261C26C5D311E1E3C0CB9 /* query_test.cc */; };
-		33F154EDF5A211DEB6121457 /* memory_remote_document_cache_test.mm in Sources */ = {isa = PBXBuildFile; fileRef = 33DEE1E21CE46C24AB82BE86 /* memory_remote_document_cache_test.mm */; };
 		340987A77D72C80A3E0FDADF /* view_snapshot_test.cc in Sources */ = {isa = PBXBuildFile; fileRef = CC572A9168BBEF7B83E4BBC5 /* view_snapshot_test.cc */; };
 		342724CA250A65E23CB133AC /* async_queue_std_test.cc in Sources */ = {isa = PBXBuildFile; fileRef = B6FB4681208EA0BE00554BA2 /* async_queue_std_test.cc */; };
 		34387C13A92D31B212BC0CA9 /* FSTMemoryLRUGarbageCollectorTests.mm in Sources */ = {isa = PBXBuildFile; fileRef = 5CC9650420A0E9BD00A2D6A1 /* FSTMemoryLRUGarbageCollectorTests.mm */; };
@@ -264,7 +249,6 @@
 		3ABF84FC618016CA6E1D3C03 /* leveldb_util_test.cc in Sources */ = {isa = PBXBuildFile; fileRef = 332485C4DCC6BA0DBB5E31B7 /* leveldb_util_test.cc */; };
 		3AC147E153D4A535B71C519E /* sorted_set_test.cc in Sources */ = {isa = PBXBuildFile; fileRef = 549CCA4C20A36DBB00BCEB75 /* sorted_set_test.cc */; };
 		3AFEB9ED387C59DEF6B32D5F /* FSTMemoryLocalStoreTests.mm in Sources */ = {isa = PBXBuildFile; fileRef = 5492E0882021552A00B64F25 /* FSTMemoryLocalStoreTests.mm */; };
-		3B03751D3E4FA696E8602286 /* leveldb_remote_document_cache_test.mm in Sources */ = {isa = PBXBuildFile; fileRef = DAD92999210AEAC8AEAC3344 /* leveldb_remote_document_cache_test.mm */; };
 		3B1E27D951407FD237E64D07 /* FirestoreEncoderTests.swift in Sources */ = {isa = PBXBuildFile; fileRef = 1235769422B86E65007DDFA9 /* FirestoreEncoderTests.swift */; };
 		3B256CCF6AEEE12E22F16BB8 /* hashing_test_apple.mm in Sources */ = {isa = PBXBuildFile; fileRef = B69CF3F02227386500B281C8 /* hashing_test_apple.mm */; };
 		3B37BD3C13A66625EC82CF77 /* hard_assert_test.cc in Sources */ = {isa = PBXBuildFile; fileRef = 444B7AB3F5A2929070CB1363 /* hard_assert_test.cc */; };
@@ -324,7 +308,6 @@
 		4A64A339BCA77B9F875D1D8B /* FSTDatastoreTests.mm in Sources */ = {isa = PBXBuildFile; fileRef = 5492E07E202154EC00B64F25 /* FSTDatastoreTests.mm */; };
 		4A699B93C58FDB46A308E745 /* objc_class_test_helper.mm in Sources */ = {isa = PBXBuildFile; fileRef = B5748BD89DF96FB1B20272F3 /* objc_class_test_helper.mm */; };
 		4AA4ABE36065DB79CD76DD8D /* Pods_Firestore_Benchmarks_iOS.framework in Frameworks */ = {isa = PBXBuildFile; fileRef = F694C3CE4B77B3C0FA4BBA53 /* Pods_Firestore_Benchmarks_iOS.framework */; };
-		4AA8FEA379D331FF9E38D6BB /* remote_document_cache_test.mm in Sources */ = {isa = PBXBuildFile; fileRef = B828A427C99C787D1F7B1947 /* remote_document_cache_test.mm */; };
 		4AD9809C9CE9FA09AC40992F /* async_queue_libdispatch_test.mm in Sources */ = {isa = PBXBuildFile; fileRef = B6FB4680208EA0BE00554BA2 /* async_queue_libdispatch_test.mm */; };
 		4B52774AABF4ED7C2FA5C1C5 /* FSTMemoryQueryCacheTests.mm in Sources */ = {isa = PBXBuildFile; fileRef = 5492E08B2021552B00B64F25 /* FSTMemoryQueryCacheTests.mm */; };
 		4BFEEB7FDD7CD5A693B5B5C1 /* index_manager_test.cc in Sources */ = {isa = PBXBuildFile; fileRef = AE4A9E38D65688EE000EE2A1 /* index_manager_test.cc */; };
@@ -439,10 +422,6 @@
 		5492E0AC2021552D00B64F25 /* FSTMutationQueueTests.mm in Sources */ = {isa = PBXBuildFile; fileRef = 5492E0962021552C00B64F25 /* FSTMutationQueueTests.mm */; };
 		5492E0AD2021552D00B64F25 /* FSTMemoryMutationQueueTests.mm in Sources */ = {isa = PBXBuildFile; fileRef = 5492E0972021552C00B64F25 /* FSTMemoryMutationQueueTests.mm */; };
 		5492E0AE2021552D00B64F25 /* FSTLevelDBQueryCacheTests.mm in Sources */ = {isa = PBXBuildFile; fileRef = 5492E0982021552C00B64F25 /* FSTLevelDBQueryCacheTests.mm */; };
-<<<<<<< HEAD
-		5492E0C72021557E00B64F25 /* FSTSerializerBetaTests.mm in Sources */ = {isa = PBXBuildFile; fileRef = 5492E0C12021557E00B64F25 /* FSTSerializerBetaTests.mm */; };
-=======
->>>>>>> 8b23a326
 		5493A424225F9990006DE7BA /* status_apple_test.mm in Sources */ = {isa = PBXBuildFile; fileRef = 5493A423225F9990006DE7BA /* status_apple_test.mm */; };
 		5493A425225F9990006DE7BA /* status_apple_test.mm in Sources */ = {isa = PBXBuildFile; fileRef = 5493A423225F9990006DE7BA /* status_apple_test.mm */; };
 		5493A426225F9990006DE7BA /* status_apple_test.mm in Sources */ = {isa = PBXBuildFile; fileRef = 5493A423225F9990006DE7BA /* status_apple_test.mm */; };
@@ -672,7 +651,6 @@
 		7BCF050BA04537B0E7D44730 /* exponential_backoff_test.cc in Sources */ = {isa = PBXBuildFile; fileRef = B6D1B68420E2AB1A00B35856 /* exponential_backoff_test.cc */; };
 		7C5E017689012489AAB7718D /* CodableGeoPointTests.swift in Sources */ = {isa = PBXBuildFile; fileRef = 5495EB022040E90200EBA509 /* CodableGeoPointTests.swift */; };
 		7C7BA1DB0B66EB899A928283 /* hashing_test.cc in Sources */ = {isa = PBXBuildFile; fileRef = 54511E8D209805F8005BD28F /* hashing_test.cc */; };
-		7D6F5B427D3F290A97506AD2 /* memory_remote_document_cache_test.mm in Sources */ = {isa = PBXBuildFile; fileRef = 33DEE1E21CE46C24AB82BE86 /* memory_remote_document_cache_test.mm */; };
 		7DBE7DB90CF83B589A94980F /* reference_set_test.cc in Sources */ = {isa = PBXBuildFile; fileRef = 132E32997D781B896672D30A /* reference_set_test.cc */; };
 		7DD67E9621C52B790E844B16 /* FIRDatabaseTests.mm in Sources */ = {isa = PBXBuildFile; fileRef = 5492E06C202154D500B64F25 /* FIRDatabaseTests.mm */; };
 		7DED491019248CE9B9E9EB50 /* FSTLevelDBSpecTests.mm in Sources */ = {isa = PBXBuildFile; fileRef = 5492E02C20213FFB00B64F25 /* FSTLevelDBSpecTests.mm */; };
@@ -699,7 +677,6 @@
 		8403D519C916C72B9C7F2FA1 /* FIRValidationTests.mm in Sources */ = {isa = PBXBuildFile; fileRef = 5492E06D202154D600B64F25 /* FIRValidationTests.mm */; };
 		8413BD9958F6DD52C466D70F /* sorted_set_test.cc in Sources */ = {isa = PBXBuildFile; fileRef = 549CCA4C20A36DBB00BCEB75 /* sorted_set_test.cc */; };
 		8460C97C9209D7DAF07090BD /* FIRFieldsTests.mm in Sources */ = {isa = PBXBuildFile; fileRef = 5492E06A202154D500B64F25 /* FIRFieldsTests.mm */; };
-		85B08000DF72263222E9CF11 /* leveldb_remote_document_cache_test.mm in Sources */ = {isa = PBXBuildFile; fileRef = DAD92999210AEAC8AEAC3344 /* leveldb_remote_document_cache_test.mm */; };
 		85B8918FC8C5DC62482E39C3 /* resource_path_test.cc in Sources */ = {isa = PBXBuildFile; fileRef = B686F2B02024FFD70028D6BE /* resource_path_test.cc */; };
 		85BC2AB572A400114BF59255 /* limbo_spec_test.json in Resources */ = {isa = PBXBuildFile; fileRef = 54DA129E1F315EE100DD57A1 /* limbo_spec_test.json */; };
 		85D301119D7175F82E12892E /* field_value_benchmark.cc in Sources */ = {isa = PBXBuildFile; fileRef = 6D0EE49C1D5AF75664D0EBE4 /* field_value_benchmark.cc */; };
@@ -714,11 +691,6 @@
 		8705C4856498F66E471A0997 /* FIRWriteBatchTests.mm in Sources */ = {isa = PBXBuildFile; fileRef = 5492E06F202154D600B64F25 /* FIRWriteBatchTests.mm */; };
 		873B8AEB1B1F5CCA007FD442 /* Main.storyboard in Resources */ = {isa = PBXBuildFile; fileRef = 873B8AEA1B1F5CCA007FD442 /* Main.storyboard */; };
 		874F64A0211578F2FFEEAA84 /* FSTLevelDBQueryCacheTests.mm in Sources */ = {isa = PBXBuildFile; fileRef = 5492E0982021552C00B64F25 /* FSTLevelDBQueryCacheTests.mm */; };
-<<<<<<< HEAD
-		8752C8625810FEBD60AC9FAB /* datastore_test.mm in Sources */ = {isa = PBXBuildFile; fileRef = 546854A820A36867004BDBD5 /* datastore_test.mm */; };
-		87979C759444B776EB808EF7 /* memory_remote_document_cache_test.mm in Sources */ = {isa = PBXBuildFile; fileRef = 33DEE1E21CE46C24AB82BE86 /* memory_remote_document_cache_test.mm */; };
-=======
->>>>>>> 8b23a326
 		87B5AC3EBF0E83166B142FA4 /* string_apple_benchmark.mm in Sources */ = {isa = PBXBuildFile; fileRef = 4C73C0CC6F62A90D8573F383 /* string_apple_benchmark.mm */; };
 		881E55152AB34465412F8542 /* FSTAPIHelpers.mm in Sources */ = {isa = PBXBuildFile; fileRef = 5492E04E202154AA00B64F25 /* FSTAPIHelpers.mm */; };
 		88FD82A1FC5FEC5D56B481D8 /* maybe_document.pb.cc in Sources */ = {isa = PBXBuildFile; fileRef = 618BBE7E20B89AAC00B5BCE7 /* maybe_document.pb.cc */; };
@@ -728,11 +700,7 @@
 		8A79DDB4379A063C30A76329 /* iterator_adaptors_test.cc in Sources */ = {isa = PBXBuildFile; fileRef = 54A0353420A3D8CB003E0143 /* iterator_adaptors_test.cc */; };
 		8AA7A1FCEE6EC309399978AD /* leveldb_key_test.cc in Sources */ = {isa = PBXBuildFile; fileRef = 54995F6E205B6E12004EFFA0 /* leveldb_key_test.cc */; };
 		8B31F63673F3B5238DE95AFB /* geo_point_test.cc in Sources */ = {isa = PBXBuildFile; fileRef = AB7BAB332012B519001E0872 /* geo_point_test.cc */; };
-<<<<<<< HEAD
-		8BB9B5D16531962B65618308 /* leveldb_remote_document_cache_test.mm in Sources */ = {isa = PBXBuildFile; fileRef = DAD92999210AEAC8AEAC3344 /* leveldb_remote_document_cache_test.mm */; };
-=======
 		8B3EB33933D11CF897EAF4C3 /* leveldb_index_manager_test.cc in Sources */ = {isa = PBXBuildFile; fileRef = 166CE73C03AB4366AAC5201C /* leveldb_index_manager_test.cc */; };
->>>>>>> 8b23a326
 		8C39F6D4B3AA9074DF00CFB8 /* string_util_test.cc in Sources */ = {isa = PBXBuildFile; fileRef = AB380CFC201A2EE200D97691 /* string_util_test.cc */; };
 		8C602DAD4E8296AB5EFB962A /* firestore.pb.cc in Sources */ = {isa = PBXBuildFile; fileRef = 544129D421C2DDC800EFB9CC /* firestore.pb.cc */; };
 		8C82D4D3F9AB63E79CC52DC8 /* Pods_Firestore_IntegrationTests_iOS.framework in Frameworks */ = {isa = PBXBuildFile; fileRef = ECEBABC7E7B693BE808A1052 /* Pods_Firestore_IntegrationTests_iOS.framework */; };
@@ -754,10 +722,7 @@
 		911931696309D2EABB325F17 /* strerror_test.cc in Sources */ = {isa = PBXBuildFile; fileRef = 358C3B5FE573B1D60A4F7592 /* strerror_test.cc */; };
 		918E3D35942CE493690C45CE /* user_test.cc in Sources */ = {isa = PBXBuildFile; fileRef = AB38D93220239654000A432D /* user_test.cc */; };
 		920B6ABF76FDB3547F1CCD84 /* firestore.pb.cc in Sources */ = {isa = PBXBuildFile; fileRef = 544129D421C2DDC800EFB9CC /* firestore.pb.cc */; };
-<<<<<<< HEAD
-=======
 		92D7081085679497DC112EDB /* persistence_testing.cc in Sources */ = {isa = PBXBuildFile; fileRef = 9113B6F513D0473AEABBAF1F /* persistence_testing.cc */; };
->>>>>>> 8b23a326
 		92EFF0CC2993B43CBC7A61FF /* grpc_streaming_reader_test.cc in Sources */ = {isa = PBXBuildFile; fileRef = B6D964922154AB8F00EB9CFB /* grpc_streaming_reader_test.cc */; };
 		9328C93759C78A10FDBF68E0 /* FSTLocalStoreTests.mm in Sources */ = {isa = PBXBuildFile; fileRef = 5492E0832021552A00B64F25 /* FSTLocalStoreTests.mm */; };
 		9382BE7190E7750EE7CCCE7C /* write_spec_test.json in Resources */ = {isa = PBXBuildFile; fileRef = 54DA12A51F315EE100DD57A1 /* write_spec_test.json */; };
@@ -784,7 +749,6 @@
 		9AC28D928902C6767A11F5FC /* objc_type_traits_apple_test.mm in Sources */ = {isa = PBXBuildFile; fileRef = 2A0CF41BA5AED6049B0BEB2C /* objc_type_traits_apple_test.mm */; };
 		9AC604BF7A76CABDF26F8C8E /* cc_compilation_test.cc in Sources */ = {isa = PBXBuildFile; fileRef = 1B342370EAE3AA02393E33EB /* cc_compilation_test.cc */; };
 		9B2CD4CBB1DFE8BC3C81A335 /* async_queue_libdispatch_test.mm in Sources */ = {isa = PBXBuildFile; fileRef = B6FB4680208EA0BE00554BA2 /* async_queue_libdispatch_test.mm */; };
-		9B4DDC70DB89D5B48BE4BF58 /* leveldb_remote_document_cache_test.mm in Sources */ = {isa = PBXBuildFile; fileRef = DAD92999210AEAC8AEAC3344 /* leveldb_remote_document_cache_test.mm */; };
 		9BD7DC8F5ADA0FE64AFAFA75 /* FSTLRUGarbageCollectorTests.mm in Sources */ = {isa = PBXBuildFile; fileRef = 5CC9650220A0E93200A2D6A1 /* FSTLRUGarbageCollectorTests.mm */; };
 		9C1F25177DC5753B075DCF65 /* existence_filter_spec_test.json in Resources */ = {isa = PBXBuildFile; fileRef = 54DA129D1F315EE100DD57A1 /* existence_filter_spec_test.json */; };
 		9C86EEDEA131BFD50255EEF1 /* comparison_test.cc in Sources */ = {isa = PBXBuildFile; fileRef = 548DB928200D59F600E00ABC /* comparison_test.cc */; };
@@ -870,7 +834,6 @@
 		AE0CFFC34A423E1B80D07418 /* resource_path_test.cc in Sources */ = {isa = PBXBuildFile; fileRef = B686F2B02024FFD70028D6BE /* resource_path_test.cc */; };
 		AEBF3F80ACC01AA8A27091CD /* FSTIntegrationTestCase.mm in Sources */ = {isa = PBXBuildFile; fileRef = 5491BC711FB44593008B3588 /* FSTIntegrationTestCase.mm */; };
 		AECCD9663BB3DC52199F954A /* executor_std_test.cc in Sources */ = {isa = PBXBuildFile; fileRef = B6FB4687208F9B9100554BA2 /* executor_std_test.cc */; };
-		AEE32E846A7FF4B42519FBBE /* remote_document_cache_test.mm in Sources */ = {isa = PBXBuildFile; fileRef = B828A427C99C787D1F7B1947 /* remote_document_cache_test.mm */; };
 		AF332E7926A8766FCFFB04CA /* FSTLevelDBQueryCacheTests.mm in Sources */ = {isa = PBXBuildFile; fileRef = 5492E0982021552C00B64F25 /* FSTLevelDBQueryCacheTests.mm */; };
 		AF6D6C47F9A25C65BFDCBBA0 /* field_path_test.cc in Sources */ = {isa = PBXBuildFile; fileRef = B686F2AD2023DDB20028D6BE /* field_path_test.cc */; };
 		AF81B6A91987826426F18647 /* remote_store_spec_test.json in Resources */ = {isa = PBXBuildFile; fileRef = 3B843E4A1F3930A400548890 /* remote_store_spec_test.json */; };
@@ -893,10 +856,6 @@
 		B3E6F4CDB1663407F0980C7A /* target.pb.cc in Sources */ = {isa = PBXBuildFile; fileRef = 618BBE7D20B89AAC00B5BCE7 /* target.pb.cc */; };
 		B3F3DCA51819F1A213E00D9C /* document_key_test.cc in Sources */ = {isa = PBXBuildFile; fileRef = B6152AD5202A5385000E5744 /* document_key_test.cc */; };
 		B43014A0517F31246419E08A /* resume_token_spec_test.json in Resources */ = {isa = PBXBuildFile; fileRef = 54DA12A41F315EE100DD57A1 /* resume_token_spec_test.json */; };
-<<<<<<< HEAD
-		B45A0BBF075F0A2106EB0122 /* remote_document_cache_test.mm in Sources */ = {isa = PBXBuildFile; fileRef = B828A427C99C787D1F7B1947 /* remote_document_cache_test.mm */; };
-=======
->>>>>>> 8b23a326
 		B49311BDE5EB6DF811E03C1B /* credentials_provider_test.cc in Sources */ = {isa = PBXBuildFile; fileRef = AB38D9342023966E000A432D /* credentials_provider_test.cc */; };
 		B4C675BE9030D5C7D19C4D19 /* ordered_code_test.cc in Sources */ = {isa = PBXBuildFile; fileRef = AB380D03201BC6E400D97691 /* ordered_code_test.cc */; };
 		B513F723728E923DFF34F60F /* leveldb_key_test.cc in Sources */ = {isa = PBXBuildFile; fileRef = 54995F6E205B6E12004EFFA0 /* leveldb_key_test.cc */; };
@@ -908,7 +867,6 @@
 		B65D34A9203C995B0076A5E1 /* FIRTimestampTest.m in Sources */ = {isa = PBXBuildFile; fileRef = B65D34A7203C99090076A5E1 /* FIRTimestampTest.m */; };
 		B667366CB06893DFF472902E /* field_transform_test.cc in Sources */ = {isa = PBXBuildFile; fileRef = 7515B47C92ABEEC66864B55C /* field_transform_test.cc */; };
 		B67BF449216EB43000CA9097 /* create_noop_connectivity_monitor.cc in Sources */ = {isa = PBXBuildFile; fileRef = B67BF448216EB43000CA9097 /* create_noop_connectivity_monitor.cc */; };
-		B67C5BB9E5EE40553C31B837 /* leveldb_remote_document_cache_test.mm in Sources */ = {isa = PBXBuildFile; fileRef = DAD92999210AEAC8AEAC3344 /* leveldb_remote_document_cache_test.mm */; };
 		B686F2AF2023DDEE0028D6BE /* field_path_test.cc in Sources */ = {isa = PBXBuildFile; fileRef = B686F2AD2023DDB20028D6BE /* field_path_test.cc */; };
 		B686F2B22025000D0028D6BE /* resource_path_test.cc in Sources */ = {isa = PBXBuildFile; fileRef = B686F2B02024FFD70028D6BE /* resource_path_test.cc */; };
 		B68B1E012213A765008977EF /* to_string_apple_test.mm in Sources */ = {isa = PBXBuildFile; fileRef = B68B1E002213A764008977EF /* to_string_apple_test.mm */; };
@@ -945,7 +903,6 @@
 		BB15588CC1622904CF5AD210 /* sorted_map_test.cc in Sources */ = {isa = PBXBuildFile; fileRef = 549CCA4E20A36DBB00BCEB75 /* sorted_map_test.cc */; };
 		BB1A6F7D8F06E74FB6E525C5 /* document_key_test.cc in Sources */ = {isa = PBXBuildFile; fileRef = B6152AD5202A5385000E5744 /* document_key_test.cc */; };
 		BB894A81FDF56EEC19CC29F8 /* FIRQuerySnapshotTests.mm in Sources */ = {isa = PBXBuildFile; fileRef = 5492E04F202154AA00B64F25 /* FIRQuerySnapshotTests.mm */; };
-		BBC5C230747C5986EF641568 /* index_free_query_engine_test.cc in Sources */ = {isa = PBXBuildFile; fileRef = 299752013F200FE5BAB1555B /* index_free_query_engine_test.cc */; };
 		BBDFE0000C4D7E529E296ED4 /* mutation.pb.cc in Sources */ = {isa = PBXBuildFile; fileRef = 618BBE8220B89AAC00B5BCE7 /* mutation.pb.cc */; };
 		BBFCCD960DD2937EE278D7B6 /* FSTQueryCacheTests.mm in Sources */ = {isa = PBXBuildFile; fileRef = 5492E0892021552A00B64F25 /* FSTQueryCacheTests.mm */; };
 		BC0C98A9201E8F98B9A176A9 /* FIRWriteBatchTests.mm in Sources */ = {isa = PBXBuildFile; fileRef = 5492E06F202154D600B64F25 /* FIRWriteBatchTests.mm */; };
@@ -955,12 +912,10 @@
 		BC8DFBCB023DBD914E27AA7D /* query_listener_test.cc in Sources */ = {isa = PBXBuildFile; fileRef = 7C3F995E040E9E9C5E8514BB /* query_listener_test.cc */; };
 		BD6CC8614970A3D7D2CF0D49 /* exponential_backoff_test.cc in Sources */ = {isa = PBXBuildFile; fileRef = B6D1B68420E2AB1A00B35856 /* exponential_backoff_test.cc */; };
 		BDD2D1812BAD962E3C81A53F /* hashing_test_apple.mm in Sources */ = {isa = PBXBuildFile; fileRef = B69CF3F02227386500B281C8 /* hashing_test_apple.mm */; };
-		BE1914FC4E3DD86BA276052F /* index_free_query_engine_test.cc in Sources */ = {isa = PBXBuildFile; fileRef = 299752013F200FE5BAB1555B /* index_free_query_engine_test.cc */; };
 		BE92E16A9B9B7AD5EB072919 /* string_format_apple_test.mm in Sources */ = {isa = PBXBuildFile; fileRef = 9CFD366B783AE27B9E79EE7A /* string_format_apple_test.mm */; };
 		BEE0294A23AB993E5DE0E946 /* leveldb_util_test.cc in Sources */ = {isa = PBXBuildFile; fileRef = 332485C4DCC6BA0DBB5E31B7 /* leveldb_util_test.cc */; };
 		BEF0365AD2718B8B70715978 /* statusor_test.cc in Sources */ = {isa = PBXBuildFile; fileRef = 54A0352D20A3B3D7003E0143 /* statusor_test.cc */; };
 		BFEAC4151D3AA8CE1F92CC2D /* FSTSpecTests.mm in Sources */ = {isa = PBXBuildFile; fileRef = 5492E03020213FFC00B64F25 /* FSTSpecTests.mm */; };
-		C01146644621FD6C75816A3F /* remote_document_cache_test.mm in Sources */ = {isa = PBXBuildFile; fileRef = B828A427C99C787D1F7B1947 /* remote_document_cache_test.mm */; };
 		C0AD8DB5A84CAAEE36230899 /* status_test.cc in Sources */ = {isa = PBXBuildFile; fileRef = 54A0352C20A3B3D7003E0143 /* status_test.cc */; };
 		C15F5F1E7427738F20C2D789 /* offline_spec_test.json in Resources */ = {isa = PBXBuildFile; fileRef = 54DA12A11F315EE100DD57A1 /* offline_spec_test.json */; };
 		C19214F5B43AA745A7FC2FC1 /* maybe_document.pb.cc in Sources */ = {isa = PBXBuildFile; fileRef = 618BBE7E20B89AAC00B5BCE7 /* maybe_document.pb.cc */; };
@@ -981,10 +936,6 @@
 		C5655568EC2A9F6B5E6F9141 /* firestore.pb.cc in Sources */ = {isa = PBXBuildFile; fileRef = 544129D421C2DDC800EFB9CC /* firestore.pb.cc */; };
 		C57089C5D76266E943840F04 /* FSTMemoryMutationQueueTests.mm in Sources */ = {isa = PBXBuildFile; fileRef = 5492E0972021552C00B64F25 /* FSTMemoryMutationQueueTests.mm */; };
 		C591407ABE1394B4042AB7CA /* field_value_benchmark.cc in Sources */ = {isa = PBXBuildFile; fileRef = 6D0EE49C1D5AF75664D0EBE4 /* field_value_benchmark.cc */; };
-<<<<<<< HEAD
-		C5C01A1FB216DA4BA8BF1A02 /* stream_test.mm in Sources */ = {isa = PBXBuildFile; fileRef = B66D8995213609EE0086DA0C /* stream_test.mm */; };
-=======
->>>>>>> 8b23a326
 		C5F1E2220E30ED5EAC9ABD9E /* mutation.pb.cc in Sources */ = {isa = PBXBuildFile; fileRef = 618BBE8220B89AAC00B5BCE7 /* mutation.pb.cc */; };
 		C663A8B74B57FD84717DEA21 /* delayed_constructor_test.cc in Sources */ = {isa = PBXBuildFile; fileRef = D0A6E9136804A41CEC9D55D4 /* delayed_constructor_test.cc */; };
 		C71385CC8843932F658BF21E /* event_manager_test.mm in Sources */ = {isa = PBXBuildFile; fileRef = A28C9DBBA0D9DCD288652DC2 /* event_manager_test.mm */; };
@@ -1121,11 +1072,7 @@
 		E9B704651F9783B70F2D5E86 /* FSTUserDataConverterTests.mm in Sources */ = {isa = PBXBuildFile; fileRef = 548180A4228DEF1A004F70CD /* FSTUserDataConverterTests.mm */; };
 		EA38690795FBAA182A9AA63E /* FIRDatabaseTests.mm in Sources */ = {isa = PBXBuildFile; fileRef = 5492E06C202154D500B64F25 /* FIRDatabaseTests.mm */; };
 		EA46611779C3EEF12822508C /* annotations.pb.cc in Sources */ = {isa = PBXBuildFile; fileRef = 618BBE9520B89AAC00B5BCE7 /* annotations.pb.cc */; };
-<<<<<<< HEAD
-		EA7ADC075DFA75C22BB3D462 /* remote_document_cache_test.mm in Sources */ = {isa = PBXBuildFile; fileRef = B828A427C99C787D1F7B1947 /* remote_document_cache_test.mm */; };
-=======
 		EADD28A7859FBB9BE4D913B0 /* memory_remote_document_cache_test.cc in Sources */ = {isa = PBXBuildFile; fileRef = 1CA9800A53669EFBFFB824E3 /* memory_remote_document_cache_test.cc */; };
->>>>>>> 8b23a326
 		EB04FE18E5794FEC187A09E3 /* FSTMemorySpecTests.mm in Sources */ = {isa = PBXBuildFile; fileRef = 5492E02F20213FFC00B64F25 /* FSTMemorySpecTests.mm */; };
 		EB264591ADDE6D93A6924A61 /* serializer_test.cc in Sources */ = {isa = PBXBuildFile; fileRef = 61F72C5520BC48FD001A68CB /* serializer_test.cc */; };
 		EB7BE7B43A99E0BC2B0A8077 /* string_format_test.cc in Sources */ = {isa = PBXBuildFile; fileRef = 54131E9620ADE678001DF3FF /* string_format_test.cc */; };
@@ -1180,7 +1127,6 @@
 		FA63B7521A07F1EB2F999859 /* FSTLevelDBMigrationsTests.mm in Sources */ = {isa = PBXBuildFile; fileRef = 5492E0862021552A00B64F25 /* FSTLevelDBMigrationsTests.mm */; };
 		FA7837C5CDFB273DE447E447 /* FIRServerTimestampTests.mm in Sources */ = {isa = PBXBuildFile; fileRef = 5492E06E202154D600B64F25 /* FIRServerTimestampTests.mm */; };
 		FABE084FA7DA6E216A41EE80 /* status_test.cc in Sources */ = {isa = PBXBuildFile; fileRef = 54A0352C20A3B3D7003E0143 /* status_test.cc */; };
-		FAD7719A35EA004C3D1AB512 /* leveldb_remote_document_cache_test.mm in Sources */ = {isa = PBXBuildFile; fileRef = DAD92999210AEAC8AEAC3344 /* leveldb_remote_document_cache_test.mm */; };
 		FAD97B82766AEC29B7B5A1B7 /* index_manager_test.cc in Sources */ = {isa = PBXBuildFile; fileRef = AE4A9E38D65688EE000EE2A1 /* index_manager_test.cc */; };
 		FAE5DA6ED3E1842DC21453EE /* fake_target_metadata_provider.cc in Sources */ = {isa = PBXBuildFile; fileRef = 71140E5D09C6E76F7C71B2FC /* fake_target_metadata_provider.cc */; };
 		FB2111D9205822CC8E7368C2 /* FIRDocumentReferenceTests.mm in Sources */ = {isa = PBXBuildFile; fileRef = 5492E049202154AA00B64F25 /* FIRDocumentReferenceTests.mm */; };
@@ -1290,7 +1236,6 @@
 		3167BD972EFF8EC636530E59 /* datastore_test.cc */ = {isa = PBXFileReference; includeInIndex = 1; path = datastore_test.cc; sourceTree = "<group>"; };
 		332485C4DCC6BA0DBB5E31B7 /* leveldb_util_test.cc */ = {isa = PBXFileReference; includeInIndex = 1; lastKnownFileType = sourcecode.cpp.cpp; path = leveldb_util_test.cc; sourceTree = "<group>"; };
 		33607A3AE91548BD219EC9C6 /* transform_operation_test.cc */ = {isa = PBXFileReference; includeInIndex = 1; lastKnownFileType = sourcecode.cpp.cpp; path = transform_operation_test.cc; sourceTree = "<group>"; };
-		33DEE1E21CE46C24AB82BE86 /* memory_remote_document_cache_test.mm */ = {isa = PBXFileReference; includeInIndex = 1; path = memory_remote_document_cache_test.mm; sourceTree = "<group>"; };
 		358C3B5FE573B1D60A4F7592 /* strerror_test.cc */ = {isa = PBXFileReference; includeInIndex = 1; lastKnownFileType = sourcecode.cpp.cpp; path = strerror_test.cc; sourceTree = "<group>"; };
 		36D235D9F1240D5195CDB670 /* Pods-Firestore_IntegrationTests_tvOS.release.xcconfig */ = {isa = PBXFileReference; includeInIndex = 1; lastKnownFileType = text.xcconfig; name = "Pods-Firestore_IntegrationTests_tvOS.release.xcconfig"; path = "Pods/Target Support Files/Pods-Firestore_IntegrationTests_tvOS/Pods-Firestore_IntegrationTests_tvOS.release.xcconfig"; sourceTree = "<group>"; };
 		397FB002E298B780F1E223E2 /* Pods-Firestore_Tests_macOS.release.xcconfig */ = {isa = PBXFileReference; includeInIndex = 1; lastKnownFileType = text.xcconfig; name = "Pods-Firestore_Tests_macOS.release.xcconfig"; path = "Pods/Target Support Files/Pods-Firestore_Tests_macOS/Pods-Firestore_Tests_macOS.release.xcconfig"; sourceTree = "<group>"; };
@@ -1371,10 +1316,6 @@
 		5492E0962021552C00B64F25 /* FSTMutationQueueTests.mm */ = {isa = PBXFileReference; fileEncoding = 4; lastKnownFileType = sourcecode.cpp.objcpp; path = FSTMutationQueueTests.mm; sourceTree = "<group>"; };
 		5492E0972021552C00B64F25 /* FSTMemoryMutationQueueTests.mm */ = {isa = PBXFileReference; fileEncoding = 4; lastKnownFileType = sourcecode.cpp.objcpp; path = FSTMemoryMutationQueueTests.mm; sourceTree = "<group>"; };
 		5492E0982021552C00B64F25 /* FSTLevelDBQueryCacheTests.mm */ = {isa = PBXFileReference; fileEncoding = 4; lastKnownFileType = sourcecode.cpp.objcpp; path = FSTLevelDBQueryCacheTests.mm; sourceTree = "<group>"; };
-<<<<<<< HEAD
-		5492E0C12021557E00B64F25 /* FSTSerializerBetaTests.mm */ = {isa = PBXFileReference; fileEncoding = 4; lastKnownFileType = sourcecode.cpp.objcpp; path = FSTSerializerBetaTests.mm; sourceTree = "<group>"; };
-=======
->>>>>>> 8b23a326
 		5493A423225F9990006DE7BA /* status_apple_test.mm */ = {isa = PBXFileReference; lastKnownFileType = sourcecode.cpp.objcpp; path = status_apple_test.mm; sourceTree = "<group>"; };
 		5495EB022040E90200EBA509 /* CodableGeoPointTests.swift */ = {isa = PBXFileReference; fileEncoding = 4; lastKnownFileType = sourcecode.swift; path = CodableGeoPointTests.swift; sourceTree = "<group>"; };
 		5497CB75229DECDE000FB92F /* time_testing.h */ = {isa = PBXFileReference; lastKnownFileType = sourcecode.c.h; path = time_testing.h; sourceTree = "<group>"; };
@@ -1553,7 +1494,6 @@
 		B6FB4689208F9B9100554BA2 /* executor_libdispatch_test.mm */ = {isa = PBXFileReference; fileEncoding = 4; lastKnownFileType = sourcecode.cpp.objcpp; path = executor_libdispatch_test.mm; sourceTree = "<group>"; };
 		B6FB468A208F9B9100554BA2 /* executor_test.h */ = {isa = PBXFileReference; fileEncoding = 4; lastKnownFileType = sourcecode.c.h; path = executor_test.h; sourceTree = "<group>"; };
 		B79CA87A1A01FC5329031C9B /* Pods_Firestore_FuzzTests_iOS.framework */ = {isa = PBXFileReference; explicitFileType = wrapper.framework; includeInIndex = 0; path = Pods_Firestore_FuzzTests_iOS.framework; sourceTree = BUILT_PRODUCTS_DIR; };
-		B828A427C99C787D1F7B1947 /* remote_document_cache_test.mm */ = {isa = PBXFileReference; includeInIndex = 1; path = remote_document_cache_test.mm; sourceTree = "<group>"; };
 		B953604968FBF5483BD20F5A /* Pods-Firestore_IntegrationTests_macOS.release.xcconfig */ = {isa = PBXFileReference; includeInIndex = 1; lastKnownFileType = text.xcconfig; name = "Pods-Firestore_IntegrationTests_macOS.release.xcconfig"; path = "Pods/Target Support Files/Pods-Firestore_IntegrationTests_macOS/Pods-Firestore_IntegrationTests_macOS.release.xcconfig"; sourceTree = "<group>"; };
 		B9C261C26C5D311E1E3C0CB9 /* query_test.cc */ = {isa = PBXFileReference; includeInIndex = 1; lastKnownFileType = sourcecode.cpp.cpp; path = query_test.cc; sourceTree = "<group>"; };
 		BA6E5B9D53CCF301F58A62D7 /* xcgmock.h */ = {isa = PBXFileReference; includeInIndex = 1; lastKnownFileType = sourcecode.c.h; path = xcgmock.h; sourceTree = "<group>"; };
@@ -1570,7 +1510,6 @@
 		D5B2593BCB52957D62F1C9D3 /* perf_spec_test.json */ = {isa = PBXFileReference; fileEncoding = 4; lastKnownFileType = text.json; path = perf_spec_test.json; sourceTree = "<group>"; };
 		D5B25E7E7D6873CBA4571841 /* FIRNumericTransformTests.mm */ = {isa = PBXFileReference; fileEncoding = 4; lastKnownFileType = sourcecode.cpp.objcpp; path = FIRNumericTransformTests.mm; sourceTree = "<group>"; };
 		D7DF4A6F740086A2D8C0E28E /* Pods_Firestore_Tests_tvOS.framework */ = {isa = PBXFileReference; explicitFileType = wrapper.framework; includeInIndex = 0; path = Pods_Firestore_Tests_tvOS.framework; sourceTree = BUILT_PRODUCTS_DIR; };
-		DAD92999210AEAC8AEAC3344 /* leveldb_remote_document_cache_test.mm */ = {isa = PBXFileReference; includeInIndex = 1; path = leveldb_remote_document_cache_test.mm; sourceTree = "<group>"; };
 		DAFF0CF521E64AC30062958F /* Firestore_Example_macOS.app */ = {isa = PBXFileReference; explicitFileType = wrapper.application; includeInIndex = 0; path = Firestore_Example_macOS.app; sourceTree = BUILT_PRODUCTS_DIR; };
 		DAFF0CF721E64AC30062958F /* AppDelegate.h */ = {isa = PBXFileReference; lastKnownFileType = sourcecode.c.h; path = AppDelegate.h; sourceTree = "<group>"; };
 		DAFF0CF821E64AC30062958F /* AppDelegate.m */ = {isa = PBXFileReference; lastKnownFileType = sourcecode.c.objc; path = AppDelegate.m; sourceTree = "<group>"; };
@@ -1899,29 +1838,16 @@
 				73F1F73A2210F3D800E1F692 /* index_manager_test.h */,
 				166CE73C03AB4366AAC5201C /* leveldb_index_manager_test.cc */,
 				54995F6E205B6E12004EFFA0 /* leveldb_key_test.cc */,
-<<<<<<< HEAD
-				DAD92999210AEAC8AEAC3344 /* leveldb_remote_document_cache_test.mm */,
-				332485C4DCC6BA0DBB5E31B7 /* leveldb_util_test.cc */,
-				F8043813A5D16963EC02B182 /* local_serializer_test.cc */,
-				DB5A1E760451189DA36028B3 /* memory_index_manager_test.cc */,
-				33DEE1E21CE46C24AB82BE86 /* memory_remote_document_cache_test.mm */,
-=======
 				0840319686A223CC4AD3FAB1 /* leveldb_remote_document_cache_test.cc */,
 				332485C4DCC6BA0DBB5E31B7 /* leveldb_util_test.cc */,
 				F8043813A5D16963EC02B182 /* local_serializer_test.cc */,
 				DB5A1E760451189DA36028B3 /* memory_index_manager_test.cc */,
 				1CA9800A53669EFBFFB824E3 /* memory_remote_document_cache_test.cc */,
 				9113B6F513D0473AEABBAF1F /* persistence_testing.cc */,
->>>>>>> 8b23a326
 				8C058C8BE2723D9A53CCD64B /* persistence_testing.h */,
 				132E32997D781B896672D30A /* reference_set_test.cc */,
-<<<<<<< HEAD
-				045D39C4A7D52AF58264240F /* remote_document_cache_test.h */,
-				B828A427C99C787D1F7B1947 /* remote_document_cache_test.mm */,
-=======
 				7EB299CF85034F09CFD6F3FD /* remote_document_cache_test.cc */,
 				045D39C4A7D52AF58264240F /* remote_document_cache_test.h */,
->>>>>>> 8b23a326
 			);
 			path = local;
 			sourceTree = "<group>";
@@ -3455,10 +3381,6 @@
 				F3261CBFC169DB375A0D9492 /* FSTMockDatastore.mm in Sources */,
 				38F973FA8ADEAFE9541C25EA /* FSTMutationQueueTests.mm in Sources */,
 				AD86162AC78673BA969F3467 /* FSTQueryCacheTests.mm in Sources */,
-<<<<<<< HEAD
-				0D67722B43147F775891EA43 /* FSTSerializerBetaTests.mm in Sources */,
-=======
->>>>>>> 8b23a326
 				A907244EE37BC32C8D82948E /* FSTSpecTests.mm in Sources */,
 				072D805A94E767DE4D371881 /* FSTSyncEngineTestDriver.mm in Sources */,
 				548180A6228DEF1A004F70CD /* FSTUserDataConverterTests.mm in Sources */,
@@ -3520,21 +3442,13 @@
 				49C04B97AB282FFA82FD98CD /* latlng.pb.cc in Sources */,
 				8B3EB33933D11CF897EAF4C3 /* leveldb_index_manager_test.cc in Sources */,
 				568EC1C0F68A7B95E57C8C6C /* leveldb_key_test.cc in Sources */,
-<<<<<<< HEAD
-				8BB9B5D16531962B65618308 /* leveldb_remote_document_cache_test.mm in Sources */,
-=======
 				F10A3E4E164A5458DFF7EDE6 /* leveldb_remote_document_cache_test.cc in Sources */,
->>>>>>> 8b23a326
 				66FAB8EAC012A3822BD4D0C9 /* leveldb_util_test.cc in Sources */,
 				974FF09E6AFD24D5A39B898B /* local_serializer_test.cc in Sources */,
 				DBDC8E997E909804F1B43E92 /* log_test.cc in Sources */,
 				12158DFCEE09D24B7988A340 /* maybe_document.pb.cc in Sources */,
 				CFF1EBC60A00BA5109893C6E /* memory_index_manager_test.cc in Sources */,
-<<<<<<< HEAD
-				7D6F5B427D3F290A97506AD2 /* memory_remote_document_cache_test.mm in Sources */,
-=======
 				A61BB461F3E5822175F81719 /* memory_remote_document_cache_test.cc in Sources */,
->>>>>>> 8b23a326
 				FB3D9E01547436163C456A3C /* message_test.cc in Sources */,
 				C5F1E2220E30ED5EAC9ABD9E /* mutation.pb.cc in Sources */,
 				1CC9BABDD52B2A1E37E2698D /* mutation_test.cc in Sources */,
@@ -3552,11 +3466,7 @@
 				AC03C4F1456FB1C0D88E94FF /* query_listener_test.cc in Sources */,
 				7EF540911720DAAF516BEDF0 /* query_test.cc in Sources */,
 				37EC6C6EA9169BB99078CA96 /* reference_set_test.cc in Sources */,
-<<<<<<< HEAD
-				4AA8FEA379D331FF9E38D6BB /* remote_document_cache_test.mm in Sources */,
-=======
 				4E0777435A9A26B8B2C08A1E /* remote_document_cache_test.cc in Sources */,
->>>>>>> 8b23a326
 				D377FA653FB976FB474D748C /* remote_event_test.cc in Sources */,
 				C7F174164D7C55E35A526009 /* resource_path_test.cc in Sources */,
 				4DAF501EE4B4DB79ED4239B0 /* secure_random_test.cc in Sources */,
@@ -3644,10 +3554,6 @@
 				31D8E3D925FA3F70AA20ACCE /* FSTMockDatastore.mm in Sources */,
 				239B9B357E67036BEA831E3A /* FSTMutationQueueTests.mm in Sources */,
 				BBFCCD960DD2937EE278D7B6 /* FSTQueryCacheTests.mm in Sources */,
-<<<<<<< HEAD
-				F58A4EE0A1A77F61EF41E5ED /* FSTSerializerBetaTests.mm in Sources */,
-=======
->>>>>>> 8b23a326
 				D5E9954FC1C5ABBC7A180B33 /* FSTSpecTests.mm in Sources */,
 				D69B97FF4C065EACEDD91886 /* FSTSyncEngineTestDriver.mm in Sources */,
 				548180A7228DEF1A004F70CD /* FSTUserDataConverterTests.mm in Sources */,
@@ -3709,21 +3615,13 @@
 				0FBDD5991E8F6CD5F8542474 /* latlng.pb.cc in Sources */,
 				A215078DBFBB5A4F4DADE8A9 /* leveldb_index_manager_test.cc in Sources */,
 				B513F723728E923DFF34F60F /* leveldb_key_test.cc in Sources */,
-<<<<<<< HEAD
-				85B08000DF72263222E9CF11 /* leveldb_remote_document_cache_test.mm in Sources */,
-=======
 				CD1E2F356FC71D7E74FCD26C /* leveldb_remote_document_cache_test.cc in Sources */,
->>>>>>> 8b23a326
 				7A3BE0ED54933C234FDE23D1 /* leveldb_util_test.cc in Sources */,
 				0FA4D5601BE9F0CB5EC2882C /* local_serializer_test.cc in Sources */,
 				12BB9ED1CA98AA52B92F497B /* log_test.cc in Sources */,
 				88FD82A1FC5FEC5D56B481D8 /* maybe_document.pb.cc in Sources */,
 				3987A3E8534BAA496D966735 /* memory_index_manager_test.cc in Sources */,
-<<<<<<< HEAD
-				0B14FA5E9A0D7ECDEBDAE2E2 /* memory_remote_document_cache_test.mm in Sources */,
-=======
 				EADD28A7859FBB9BE4D913B0 /* memory_remote_document_cache_test.cc in Sources */,
->>>>>>> 8b23a326
 				ED9DF1EB20025227B38736EC /* message_test.cc in Sources */,
 				153F3E4E9E3A0174E29550B4 /* mutation.pb.cc in Sources */,
 				5E6F9184B271F6D5312412FF /* mutation_test.cc in Sources */,
@@ -3741,11 +3639,7 @@
 				0D88B4CB916A4752B08E5B42 /* query_listener_test.cc in Sources */,
 				F481368DB694B3B4D0C8E4A2 /* query_test.cc in Sources */,
 				7DBE7DB90CF83B589A94980F /* reference_set_test.cc in Sources */,
-<<<<<<< HEAD
-				0FA839776E108FC751192273 /* remote_document_cache_test.mm in Sources */,
-=======
 				F696B7467E80E370FDB3EAA7 /* remote_document_cache_test.cc in Sources */,
->>>>>>> 8b23a326
 				EF43FF491B9282E0330E4CA2 /* remote_event_test.cc in Sources */,
 				85B8918FC8C5DC62482E39C3 /* resource_path_test.cc in Sources */,
 				A8C9FF6D13E6C83D4AB54EA7 /* secure_random_test.cc in Sources */,
@@ -3841,10 +3735,6 @@
 				26B52236C9D049847042E1BD /* FSTMockDatastore.mm in Sources */,
 				CF51E8910ED6E5F6D87941BC /* FSTMutationQueueTests.mm in Sources */,
 				7E851838D105F8FBD4EEC7DB /* FSTQueryCacheTests.mm in Sources */,
-<<<<<<< HEAD
-				518C1013F53C1BD1D0023C6C /* FSTSerializerBetaTests.mm in Sources */,
-=======
->>>>>>> 8b23a326
 				3D9619906F09108E34FF0C95 /* FSTSmokeTests.mm in Sources */,
 				BFEAC4151D3AA8CE1F92CC2D /* FSTSpecTests.mm in Sources */,
 				F2AB7EACA1B9B1A7046D3995 /* FSTSyncEngineTestDriver.mm in Sources */,
@@ -3909,21 +3799,13 @@
 				CBC891BEEC525F4D8F40A319 /* latlng.pb.cc in Sources */,
 				A602E6C7C8B243BB767D251C /* leveldb_index_manager_test.cc in Sources */,
 				8AA7A1FCEE6EC309399978AD /* leveldb_key_test.cc in Sources */,
-<<<<<<< HEAD
-				B67C5BB9E5EE40553C31B837 /* leveldb_remote_document_cache_test.mm in Sources */,
-=======
 				79D86DD18BB54D2D69DC457F /* leveldb_remote_document_cache_test.cc in Sources */,
->>>>>>> 8b23a326
 				3ABF84FC618016CA6E1D3C03 /* leveldb_util_test.cc in Sources */,
 				F05B277F16BDE6A47FE0F943 /* local_serializer_test.cc in Sources */,
 				CAFB1E0ED514FEF4641E3605 /* log_test.cc in Sources */,
 				6F511ABFD023AEB81F92DB12 /* maybe_document.pb.cc in Sources */,
 				E6B825EE85BF20B88AF3E3CD /* memory_index_manager_test.cc in Sources */,
-<<<<<<< HEAD
-				87979C759444B776EB808EF7 /* memory_remote_document_cache_test.mm in Sources */,
-=======
 				F7B1DF16A9DDFB664EA98EBB /* memory_remote_document_cache_test.cc in Sources */,
->>>>>>> 8b23a326
 				00F1CB487E8E0DA48F2E8FEC /* message_test.cc in Sources */,
 				BBDFE0000C4D7E529E296ED4 /* mutation.pb.cc in Sources */,
 				F5A654E92FF6F3FF16B93E6B /* mutation_test.cc in Sources */,
@@ -3941,11 +3823,7 @@
 				05D99904EA713414928DD920 /* query_listener_test.cc in Sources */,
 				339CFFD1323BDCA61EAAFE31 /* query_test.cc in Sources */,
 				C25F321AC9BF8D1CFC8543AF /* reference_set_test.cc in Sources */,
-<<<<<<< HEAD
-				EA7ADC075DFA75C22BB3D462 /* remote_document_cache_test.mm in Sources */,
-=======
 				65537B22A73E3909666FB5BC /* remote_document_cache_test.cc in Sources */,
->>>>>>> 8b23a326
 				37286D731E432CB873354357 /* remote_event_test.cc in Sources */,
 				AE0CFFC34A423E1B80D07418 /* resource_path_test.cc in Sources */,
 				39CDC9EC5FD2E891D6D49151 /* secure_random_test.cc in Sources */,
@@ -4041,10 +3919,6 @@
 				07ADEF17BFBC07C0C2E306F6 /* FSTMockDatastore.mm in Sources */,
 				1628C9CE4A1640E73761806B /* FSTMutationQueueTests.mm in Sources */,
 				9424DA0353DCC7B5EDDEEF5D /* FSTQueryCacheTests.mm in Sources */,
-<<<<<<< HEAD
-				930EA7B9B13602DEFFF9CC85 /* FSTSerializerBetaTests.mm in Sources */,
-=======
->>>>>>> 8b23a326
 				42063E6AE9ADF659AA6D4E18 /* FSTSmokeTests.mm in Sources */,
 				F609600E9A88A4D44FD1FCEB /* FSTSpecTests.mm in Sources */,
 				42208EDA18C500BC271B6E95 /* FSTSyncEngineTestDriver.mm in Sources */,
@@ -4109,21 +3983,13 @@
 				4173B61CB74EB4CD1D89EE68 /* latlng.pb.cc in Sources */,
 				839D8B502026706419FE09D6 /* leveldb_index_manager_test.cc in Sources */,
 				A4AD189BDEF7A609953457A6 /* leveldb_key_test.cc in Sources */,
-<<<<<<< HEAD
-				3B03751D3E4FA696E8602286 /* leveldb_remote_document_cache_test.mm in Sources */,
-=======
 				A27096F764227BC73526FED3 /* leveldb_remote_document_cache_test.cc in Sources */,
->>>>>>> 8b23a326
 				08FA4102AD14452E9587A1F2 /* leveldb_util_test.cc in Sources */,
 				009CDC5D8C96F54A229F462F /* local_serializer_test.cc in Sources */,
 				6B94E0AE1002C5C9EA0F5582 /* log_test.cc in Sources */,
 				C19214F5B43AA745A7FC2FC1 /* maybe_document.pb.cc in Sources */,
 				4D8367018652104A8803E8DB /* memory_index_manager_test.cc in Sources */,
-<<<<<<< HEAD
-				0BD26ED8DFB80AEDCDA7513A /* memory_remote_document_cache_test.mm in Sources */,
-=======
 				7281C2F04838AFFDF6A762DF /* memory_remote_document_cache_test.cc in Sources */,
->>>>>>> 8b23a326
 				2A499CFB2831612A045977CD /* message_test.cc in Sources */,
 				85D61BDC7FB99B6E0DD3AFCA /* mutation.pb.cc in Sources */,
 				795A0E11B3951ACEA2859C8A /* mutation_test.cc in Sources */,
@@ -4141,11 +4007,7 @@
 				6C92AD45A3619A18ECCA5B1F /* query_listener_test.cc in Sources */,
 				9617B75E9E27E7BA46D87EF3 /* query_test.cc in Sources */,
 				FBBB13329D3B5827C21AE7AB /* reference_set_test.cc in Sources */,
-<<<<<<< HEAD
-				C01146644621FD6C75816A3F /* remote_document_cache_test.mm in Sources */,
-=======
 				77BB66DD17A8E6545DE22E0B /* remote_document_cache_test.cc in Sources */,
->>>>>>> 8b23a326
 				A7309DAD4A3B5334536ECA46 /* remote_event_test.cc in Sources */,
 				2634E1C1971C05790B505824 /* resource_path_test.cc in Sources */,
 				53F449F69DF8A3ABC711FD59 /* secure_random_test.cc in Sources */,
@@ -4255,10 +4117,6 @@
 				5492E03220213FFC00B64F25 /* FSTMockDatastore.mm in Sources */,
 				5492E0AC2021552D00B64F25 /* FSTMutationQueueTests.mm in Sources */,
 				5492E0A22021552D00B64F25 /* FSTQueryCacheTests.mm in Sources */,
-<<<<<<< HEAD
-				5492E0C72021557E00B64F25 /* FSTSerializerBetaTests.mm in Sources */,
-=======
->>>>>>> 8b23a326
 				5492E03520213FFC00B64F25 /* FSTSpecTests.mm in Sources */,
 				5492E03320213FFC00B64F25 /* FSTSyncEngineTestDriver.mm in Sources */,
 				548180A5228DEF1A004F70CD /* FSTUserDataConverterTests.mm in Sources */,
@@ -4320,21 +4178,13 @@
 				618BBEAE20B89AAC00B5BCE7 /* latlng.pb.cc in Sources */,
 				B743F4E121E879EF34536A51 /* leveldb_index_manager_test.cc in Sources */,
 				54995F6F205B6E12004EFFA0 /* leveldb_key_test.cc in Sources */,
-<<<<<<< HEAD
-				FAD7719A35EA004C3D1AB512 /* leveldb_remote_document_cache_test.mm in Sources */,
-=======
 				8077722A6BB175D3108CDC55 /* leveldb_remote_document_cache_test.cc in Sources */,
->>>>>>> 8b23a326
 				BEE0294A23AB993E5DE0E946 /* leveldb_util_test.cc in Sources */,
 				020AFD89BB40E5175838BB76 /* local_serializer_test.cc in Sources */,
 				54C2294F1FECABAE007D065B /* log_test.cc in Sources */,
 				618BBEA720B89AAC00B5BCE7 /* maybe_document.pb.cc in Sources */,
 				3B47CC43DBA24434E215B8ED /* memory_index_manager_test.cc in Sources */,
-<<<<<<< HEAD
-				2CF49758B1EA7BA2AA6311CB /* memory_remote_document_cache_test.mm in Sources */,
-=======
 				CEA91CE103B42533C54DBAD6 /* memory_remote_document_cache_test.cc in Sources */,
->>>>>>> 8b23a326
 				2B4D0509577E5CE0B0B8CEDF /* message_test.cc in Sources */,
 				618BBEA820B89AAC00B5BCE7 /* mutation.pb.cc in Sources */,
 				32F022CB75AEE48CDDAF2982 /* mutation_test.cc in Sources */,
@@ -4352,11 +4202,7 @@
 				CD226D868CEFA9D557EF33A1 /* query_listener_test.cc in Sources */,
 				6F3CAC76D918D6B0917EDF92 /* query_test.cc in Sources */,
 				132E3483789344640A52F223 /* reference_set_test.cc in Sources */,
-<<<<<<< HEAD
-				B45A0BBF075F0A2106EB0122 /* remote_document_cache_test.mm in Sources */,
-=======
 				F950A371FADCA2F0B73683E0 /* remote_document_cache_test.cc in Sources */,
->>>>>>> 8b23a326
 				59880AE766F7FBFF0C41A94E /* remote_event_test.cc in Sources */,
 				B686F2B22025000D0028D6BE /* resource_path_test.cc in Sources */,
 				54740A571FC914BA00713A1A /* secure_random_test.cc in Sources */,
@@ -4471,10 +4317,6 @@
 				2BBFAD893295881057E6C1FD /* FSTMockDatastore.mm in Sources */,
 				4D85E7D0647904018F040545 /* FSTMutationQueueTests.mm in Sources */,
 				7166078E05192A41206045D8 /* FSTQueryCacheTests.mm in Sources */,
-<<<<<<< HEAD
-				5692A7F69B935A3D75624478 /* FSTSerializerBetaTests.mm in Sources */,
-=======
->>>>>>> 8b23a326
 				5492E080202154EC00B64F25 /* FSTSmokeTests.mm in Sources */,
 				6E10507432E1D7AE658D16BD /* FSTSpecTests.mm in Sources */,
 				5FC0157A03EF9820BCCCC4A3 /* FSTSyncEngineTestDriver.mm in Sources */,
@@ -4539,21 +4381,13 @@
 				23C04A637090E438461E4E70 /* latlng.pb.cc in Sources */,
 				2C5C612B26168BA9286290AE /* leveldb_index_manager_test.cc in Sources */,
 				7731E564468645A4A62E2A3C /* leveldb_key_test.cc in Sources */,
-<<<<<<< HEAD
-				9B4DDC70DB89D5B48BE4BF58 /* leveldb_remote_document_cache_test.mm in Sources */,
-=======
 				EE6DBFB0874A50578CE97A7F /* leveldb_remote_document_cache_test.cc in Sources */,
->>>>>>> 8b23a326
 				BC549E3F3F119D80741D8612 /* leveldb_util_test.cc in Sources */,
 				A585BD0F31E90980B5F5FBCA /* local_serializer_test.cc in Sources */,
 				677C833244550767B71DB1BA /* log_test.cc in Sources */,
 				12E04A12ABD5533B616D552A /* maybe_document.pb.cc in Sources */,
 				90FE088B8FD9EC06EEED1F39 /* memory_index_manager_test.cc in Sources */,
-<<<<<<< HEAD
-				33F154EDF5A211DEB6121457 /* memory_remote_document_cache_test.mm in Sources */,
-=======
 				31850B3D5232E8D3F8C4D90C /* memory_remote_document_cache_test.cc in Sources */,
->>>>>>> 8b23a326
 				26777815544F549DD18D87AF /* message_test.cc in Sources */,
 				C393D6984614D8E4D8C336A2 /* mutation.pb.cc in Sources */,
 				D18DBCE3FE34BF5F14CF8ABD /* mutation_test.cc in Sources */,
@@ -4571,11 +4405,7 @@
 				BC8DFBCB023DBD914E27AA7D /* query_listener_test.cc in Sources */,
 				DE435F33CE563E238868D318 /* query_test.cc in Sources */,
 				B921A4F35B58925D958DD9A6 /* reference_set_test.cc in Sources */,
-<<<<<<< HEAD
-				AEE32E846A7FF4B42519FBBE /* remote_document_cache_test.mm in Sources */,
-=======
 				E2AE851F9DC4C037CCD05E36 /* remote_document_cache_test.cc in Sources */,
->>>>>>> 8b23a326
 				AD35AA07F973934BA30C9000 /* remote_event_test.cc in Sources */,
 				5DDEC1A08F13226271FE636E /* resource_path_test.cc in Sources */,
 				49DB9113178FAA52F14477B2 /* secure_random_test.cc in Sources */,
