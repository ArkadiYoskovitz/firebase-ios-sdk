// !$*UTF8*$!
{
	archiveVersion = 1;
	classes = {
	};
	objectVersion = 46;
	objects = {

/* Begin PBXAggregateTarget section */
		DE29E7F51F2174B000909613 /* AllTests_iOS */ = {
			isa = PBXAggregateTarget;
			buildConfigurationList = DE29E7F81F2174B000909613 /* Build configuration list for PBXAggregateTarget "AllTests_iOS" */;
			buildPhases = (
			);
			dependencies = (
				DE29E7FA1F2174DD00909613 /* PBXTargetDependency */,
				54C9EDFF2040E41900A969CD /* PBXTargetDependency */,
				DE29E7FC1F2174DD00909613 /* PBXTargetDependency */,
			);
			name = AllTests_iOS;
			productName = AllTests;
		};
/* End PBXAggregateTarget section */

/* Begin PBXBuildFile section */
		020AFD89BB40E5175838BB76 /* local_serializer_test.cc in Sources */ = {isa = PBXBuildFile; fileRef = F8043813A5D16963EC02B182 /* local_serializer_test.cc */; };
		0535C1B65DADAE1CE47FA3CA /* string_format_apple_test.mm in Sources */ = {isa = PBXBuildFile; fileRef = 9CFD366B783AE27B9E79EE7A /* string_format_apple_test.mm */; };
		132E3E53179DE287D875F3F2 /* FSTLevelDBTransactionTests.mm in Sources */ = {isa = PBXBuildFile; fileRef = 132E36BB104830BD806351AC /* FSTLevelDBTransactionTests.mm */; };
		132E3EE56C143B2C9ACB6187 /* FSTLevelDBBenchmarkTests.mm in Sources */ = {isa = PBXBuildFile; fileRef = 132E3BB3D5C42282B4ACFB20 /* FSTLevelDBBenchmarkTests.mm */; };
		1CAA9012B25F975D445D5978 /* strerror_test.cc in Sources */ = {isa = PBXBuildFile; fileRef = 358C3B5FE573B1D60A4F7592 /* strerror_test.cc */; };
		333FCB7BB0C9986B5DF28FC8 /* grpc_stream_tester.cc in Sources */ = {isa = PBXBuildFile; fileRef = B1A7E1959AF8141FA7E6B888 /* grpc_stream_tester.cc */; };
		36FD4CE79613D18BC783C55B /* string_apple_test.mm in Sources */ = {isa = PBXBuildFile; fileRef = 0EE5300F8233D14025EF0456 /* string_apple_test.mm */; };
		3B843E4C1F3A182900548890 /* remote_store_spec_test.json in Resources */ = {isa = PBXBuildFile; fileRef = 3B843E4A1F3930A400548890 /* remote_store_spec_test.json */; };
		4AA4ABE36065DB79CD76DD8D /* Pods_Firestore_Benchmarks_iOS.framework in Frameworks */ = {isa = PBXBuildFile; fileRef = F694C3CE4B77B3C0FA4BBA53 /* Pods_Firestore_Benchmarks_iOS.framework */; };
		54131E9720ADE679001DF3FF /* string_format_test.cc in Sources */ = {isa = PBXBuildFile; fileRef = 54131E9620ADE678001DF3FF /* string_format_test.cc */; };
		544A20EE20F6C10C004E52CD /* BasicCompileTests.swift in Sources */ = {isa = PBXBuildFile; fileRef = DE0761F61F2FE68D003233AF /* BasicCompileTests.swift */; };
		54511E8E209805F8005BD28F /* hashing_test.cc in Sources */ = {isa = PBXBuildFile; fileRef = 54511E8D209805F8005BD28F /* hashing_test.cc */; };
		5467FB01203E5717009C9584 /* FIRFirestoreTests.mm in Sources */ = {isa = PBXBuildFile; fileRef = 5467FAFF203E56F8009C9584 /* FIRFirestoreTests.mm */; };
		5467FB08203E6A44009C9584 /* app_testing.mm in Sources */ = {isa = PBXBuildFile; fileRef = 5467FB07203E6A44009C9584 /* app_testing.mm */; };
		546854AA20A36867004BDBD5 /* datastore_test.mm in Sources */ = {isa = PBXBuildFile; fileRef = 546854A820A36867004BDBD5 /* datastore_test.mm */; };
		54740A571FC914BA00713A1A /* secure_random_test.cc in Sources */ = {isa = PBXBuildFile; fileRef = 54740A531FC913E500713A1A /* secure_random_test.cc */; };
		54740A581FC914F000713A1A /* autoid_test.cc in Sources */ = {isa = PBXBuildFile; fileRef = 54740A521FC913E500713A1A /* autoid_test.cc */; };
		54764FAF1FAA21B90085E60A /* FSTGoogleTestTests.mm in Sources */ = {isa = PBXBuildFile; fileRef = 54764FAE1FAA21B90085E60A /* FSTGoogleTestTests.mm */; };
		548DB929200D59F600E00ABC /* comparison_test.cc in Sources */ = {isa = PBXBuildFile; fileRef = 548DB928200D59F600E00ABC /* comparison_test.cc */; };
		5491BC721FB44593008B3588 /* FSTIntegrationTestCase.mm in Sources */ = {isa = PBXBuildFile; fileRef = 5491BC711FB44593008B3588 /* FSTIntegrationTestCase.mm */; };
		5491BC731FB44593008B3588 /* FSTIntegrationTestCase.mm in Sources */ = {isa = PBXBuildFile; fileRef = 5491BC711FB44593008B3588 /* FSTIntegrationTestCase.mm */; };
		5492E03120213FFC00B64F25 /* FSTLevelDBSpecTests.mm in Sources */ = {isa = PBXBuildFile; fileRef = 5492E02C20213FFB00B64F25 /* FSTLevelDBSpecTests.mm */; };
		5492E03220213FFC00B64F25 /* FSTMockDatastore.mm in Sources */ = {isa = PBXBuildFile; fileRef = 5492E02D20213FFC00B64F25 /* FSTMockDatastore.mm */; };
		5492E03320213FFC00B64F25 /* FSTSyncEngineTestDriver.mm in Sources */ = {isa = PBXBuildFile; fileRef = 5492E02E20213FFC00B64F25 /* FSTSyncEngineTestDriver.mm */; };
		5492E03420213FFC00B64F25 /* FSTMemorySpecTests.mm in Sources */ = {isa = PBXBuildFile; fileRef = 5492E02F20213FFC00B64F25 /* FSTMemorySpecTests.mm */; };
		5492E03520213FFC00B64F25 /* FSTSpecTests.mm in Sources */ = {isa = PBXBuildFile; fileRef = 5492E03020213FFC00B64F25 /* FSTSpecTests.mm */; };
		5492E03C2021401F00B64F25 /* XCTestCase+Await.mm in Sources */ = {isa = PBXBuildFile; fileRef = 5492E0372021401E00B64F25 /* XCTestCase+Await.mm */; };
		5492E03E2021401F00B64F25 /* FSTEventAccumulator.mm in Sources */ = {isa = PBXBuildFile; fileRef = 5492E0392021401F00B64F25 /* FSTEventAccumulator.mm */; };
		5492E03F2021401F00B64F25 /* FSTHelpers.mm in Sources */ = {isa = PBXBuildFile; fileRef = 5492E03A2021401F00B64F25 /* FSTHelpers.mm */; };
		5492E041202143E700B64F25 /* FSTEventAccumulator.mm in Sources */ = {isa = PBXBuildFile; fileRef = 5492E0392021401F00B64F25 /* FSTEventAccumulator.mm */; };
		5492E0422021440500B64F25 /* FSTHelpers.mm in Sources */ = {isa = PBXBuildFile; fileRef = 5492E03A2021401F00B64F25 /* FSTHelpers.mm */; };
		5492E0442021457E00B64F25 /* XCTestCase+Await.mm in Sources */ = {isa = PBXBuildFile; fileRef = 5492E0372021401E00B64F25 /* XCTestCase+Await.mm */; };
		5492E050202154AA00B64F25 /* FIRCollectionReferenceTests.mm in Sources */ = {isa = PBXBuildFile; fileRef = 5492E045202154AA00B64F25 /* FIRCollectionReferenceTests.mm */; };
		5492E051202154AA00B64F25 /* FIRQueryTests.mm in Sources */ = {isa = PBXBuildFile; fileRef = 5492E046202154AA00B64F25 /* FIRQueryTests.mm */; };
		5492E052202154AB00B64F25 /* FIRGeoPointTests.mm in Sources */ = {isa = PBXBuildFile; fileRef = 5492E048202154AA00B64F25 /* FIRGeoPointTests.mm */; };
		5492E053202154AB00B64F25 /* FIRDocumentReferenceTests.mm in Sources */ = {isa = PBXBuildFile; fileRef = 5492E049202154AA00B64F25 /* FIRDocumentReferenceTests.mm */; };
		5492E054202154AB00B64F25 /* FIRFieldValueTests.mm in Sources */ = {isa = PBXBuildFile; fileRef = 5492E04A202154AA00B64F25 /* FIRFieldValueTests.mm */; };
		5492E055202154AB00B64F25 /* FIRDocumentSnapshotTests.mm in Sources */ = {isa = PBXBuildFile; fileRef = 5492E04B202154AA00B64F25 /* FIRDocumentSnapshotTests.mm */; };
		5492E056202154AB00B64F25 /* FIRFieldPathTests.mm in Sources */ = {isa = PBXBuildFile; fileRef = 5492E04C202154AA00B64F25 /* FIRFieldPathTests.mm */; };
		5492E057202154AB00B64F25 /* FIRSnapshotMetadataTests.mm in Sources */ = {isa = PBXBuildFile; fileRef = 5492E04D202154AA00B64F25 /* FIRSnapshotMetadataTests.mm */; };
		5492E058202154AB00B64F25 /* FSTAPIHelpers.mm in Sources */ = {isa = PBXBuildFile; fileRef = 5492E04E202154AA00B64F25 /* FSTAPIHelpers.mm */; };
		5492E059202154AB00B64F25 /* FIRQuerySnapshotTests.mm in Sources */ = {isa = PBXBuildFile; fileRef = 5492E04F202154AA00B64F25 /* FIRQuerySnapshotTests.mm */; };
		5492E063202154B900B64F25 /* FSTViewSnapshotTest.mm in Sources */ = {isa = PBXBuildFile; fileRef = 5492E05C202154B800B64F25 /* FSTViewSnapshotTest.mm */; };
		5492E064202154B900B64F25 /* FSTQueryListenerTests.mm in Sources */ = {isa = PBXBuildFile; fileRef = 5492E05D202154B900B64F25 /* FSTQueryListenerTests.mm */; };
		5492E065202154B900B64F25 /* FSTViewTests.mm in Sources */ = {isa = PBXBuildFile; fileRef = 5492E05E202154B900B64F25 /* FSTViewTests.mm */; };
		5492E067202154B900B64F25 /* FSTEventManagerTests.mm in Sources */ = {isa = PBXBuildFile; fileRef = 5492E060202154B900B64F25 /* FSTEventManagerTests.mm */; };
		5492E068202154B900B64F25 /* FSTQueryTests.mm in Sources */ = {isa = PBXBuildFile; fileRef = 5492E061202154B900B64F25 /* FSTQueryTests.mm */; };
		5492E072202154D600B64F25 /* FIRQueryTests.mm in Sources */ = {isa = PBXBuildFile; fileRef = 5492E069202154D500B64F25 /* FIRQueryTests.mm */; };
		5492E073202154D600B64F25 /* FIRFieldsTests.mm in Sources */ = {isa = PBXBuildFile; fileRef = 5492E06A202154D500B64F25 /* FIRFieldsTests.mm */; };
		5492E074202154D600B64F25 /* FIRListenerRegistrationTests.mm in Sources */ = {isa = PBXBuildFile; fileRef = 5492E06B202154D500B64F25 /* FIRListenerRegistrationTests.mm */; };
		5492E075202154D600B64F25 /* FIRDatabaseTests.mm in Sources */ = {isa = PBXBuildFile; fileRef = 5492E06C202154D500B64F25 /* FIRDatabaseTests.mm */; };
		5492E076202154D600B64F25 /* FIRValidationTests.mm in Sources */ = {isa = PBXBuildFile; fileRef = 5492E06D202154D600B64F25 /* FIRValidationTests.mm */; };
		5492E077202154D600B64F25 /* FIRServerTimestampTests.mm in Sources */ = {isa = PBXBuildFile; fileRef = 5492E06E202154D600B64F25 /* FIRServerTimestampTests.mm */; };
		5492E078202154D600B64F25 /* FIRWriteBatchTests.mm in Sources */ = {isa = PBXBuildFile; fileRef = 5492E06F202154D600B64F25 /* FIRWriteBatchTests.mm */; };
		5492E079202154D600B64F25 /* FIRCursorTests.mm in Sources */ = {isa = PBXBuildFile; fileRef = 5492E070202154D600B64F25 /* FIRCursorTests.mm */; };
		5492E07A202154D600B64F25 /* FIRTypeTests.mm in Sources */ = {isa = PBXBuildFile; fileRef = 5492E071202154D600B64F25 /* FIRTypeTests.mm */; };
		5492E07F202154EC00B64F25 /* FSTTransactionTests.mm in Sources */ = {isa = PBXBuildFile; fileRef = 5492E07B202154EB00B64F25 /* FSTTransactionTests.mm */; };
		5492E080202154EC00B64F25 /* FSTSmokeTests.mm in Sources */ = {isa = PBXBuildFile; fileRef = 5492E07C202154EB00B64F25 /* FSTSmokeTests.mm */; };
		5492E081202154EC00B64F25 /* FSTStreamTests.mm in Sources */ = {isa = PBXBuildFile; fileRef = 5492E07D202154EB00B64F25 /* FSTStreamTests.mm */; };
		5492E082202154EC00B64F25 /* FSTDatastoreTests.mm in Sources */ = {isa = PBXBuildFile; fileRef = 5492E07E202154EC00B64F25 /* FSTDatastoreTests.mm */; };
		5492E09D2021552D00B64F25 /* FSTLocalStoreTests.mm in Sources */ = {isa = PBXBuildFile; fileRef = 5492E0832021552A00B64F25 /* FSTLocalStoreTests.mm */; };
		5492E09F2021552D00B64F25 /* FSTLevelDBMigrationsTests.mm in Sources */ = {isa = PBXBuildFile; fileRef = 5492E0862021552A00B64F25 /* FSTLevelDBMigrationsTests.mm */; };
		5492E0A02021552D00B64F25 /* FSTLevelDBMutationQueueTests.mm in Sources */ = {isa = PBXBuildFile; fileRef = 5492E0872021552A00B64F25 /* FSTLevelDBMutationQueueTests.mm */; };
		5492E0A12021552D00B64F25 /* FSTMemoryLocalStoreTests.mm in Sources */ = {isa = PBXBuildFile; fileRef = 5492E0882021552A00B64F25 /* FSTMemoryLocalStoreTests.mm */; };
		5492E0A22021552D00B64F25 /* FSTQueryCacheTests.mm in Sources */ = {isa = PBXBuildFile; fileRef = 5492E0892021552A00B64F25 /* FSTQueryCacheTests.mm */; };
		5492E0A32021552D00B64F25 /* FSTLocalSerializerTests.mm in Sources */ = {isa = PBXBuildFile; fileRef = 5492E08A2021552A00B64F25 /* FSTLocalSerializerTests.mm */; };
		5492E0A42021552D00B64F25 /* FSTMemoryQueryCacheTests.mm in Sources */ = {isa = PBXBuildFile; fileRef = 5492E08B2021552B00B64F25 /* FSTMemoryQueryCacheTests.mm */; };
		5492E0A52021552D00B64F25 /* FSTMemoryRemoteDocumentCacheTests.mm in Sources */ = {isa = PBXBuildFile; fileRef = 5492E08C2021552B00B64F25 /* FSTMemoryRemoteDocumentCacheTests.mm */; };
		5492E0A62021552D00B64F25 /* FSTPersistenceTestHelpers.mm in Sources */ = {isa = PBXBuildFile; fileRef = 5492E08D2021552B00B64F25 /* FSTPersistenceTestHelpers.mm */; };
		5492E0A82021552D00B64F25 /* FSTLevelDBLocalStoreTests.mm in Sources */ = {isa = PBXBuildFile; fileRef = 5492E08F2021552B00B64F25 /* FSTLevelDBLocalStoreTests.mm */; };
		5492E0AA2021552D00B64F25 /* FSTLevelDBRemoteDocumentCacheTests.mm in Sources */ = {isa = PBXBuildFile; fileRef = 5492E0922021552B00B64F25 /* FSTLevelDBRemoteDocumentCacheTests.mm */; };
		5492E0AC2021552D00B64F25 /* FSTMutationQueueTests.mm in Sources */ = {isa = PBXBuildFile; fileRef = 5492E0962021552C00B64F25 /* FSTMutationQueueTests.mm */; };
		5492E0AD2021552D00B64F25 /* FSTMemoryMutationQueueTests.mm in Sources */ = {isa = PBXBuildFile; fileRef = 5492E0972021552C00B64F25 /* FSTMemoryMutationQueueTests.mm */; };
		5492E0AE2021552D00B64F25 /* FSTLevelDBQueryCacheTests.mm in Sources */ = {isa = PBXBuildFile; fileRef = 5492E0982021552C00B64F25 /* FSTLevelDBQueryCacheTests.mm */; };
		5492E0AF2021552D00B64F25 /* FSTReferenceSetTests.mm in Sources */ = {isa = PBXBuildFile; fileRef = 5492E09A2021552C00B64F25 /* FSTReferenceSetTests.mm */; };
		5492E0B12021552D00B64F25 /* FSTRemoteDocumentCacheTests.mm in Sources */ = {isa = PBXBuildFile; fileRef = 5492E09C2021552D00B64F25 /* FSTRemoteDocumentCacheTests.mm */; };
		5492E0B92021555100B64F25 /* FSTDocumentKeyTests.mm in Sources */ = {isa = PBXBuildFile; fileRef = 5492E0B22021555000B64F25 /* FSTDocumentKeyTests.mm */; };
		5492E0BA2021555100B64F25 /* FSTDocumentSetTests.mm in Sources */ = {isa = PBXBuildFile; fileRef = 5492E0B32021555100B64F25 /* FSTDocumentSetTests.mm */; };
		5492E0BD2021555100B64F25 /* FSTDocumentTests.mm in Sources */ = {isa = PBXBuildFile; fileRef = 5492E0B62021555100B64F25 /* FSTDocumentTests.mm */; };
		5492E0BE2021555100B64F25 /* FSTMutationTests.mm in Sources */ = {isa = PBXBuildFile; fileRef = 5492E0B72021555100B64F25 /* FSTMutationTests.mm */; };
		5492E0BF2021555100B64F25 /* FSTFieldValueTests.mm in Sources */ = {isa = PBXBuildFile; fileRef = 5492E0B82021555100B64F25 /* FSTFieldValueTests.mm */; };
		5492E0C62021557E00B64F25 /* FSTWatchChange+Testing.mm in Sources */ = {isa = PBXBuildFile; fileRef = 5492E0C02021557E00B64F25 /* FSTWatchChange+Testing.mm */; };
		5492E0C72021557E00B64F25 /* FSTSerializerBetaTests.mm in Sources */ = {isa = PBXBuildFile; fileRef = 5492E0C12021557E00B64F25 /* FSTSerializerBetaTests.mm */; };
		5492E0C82021557E00B64F25 /* FSTDatastoreTests.mm in Sources */ = {isa = PBXBuildFile; fileRef = 5492E0C22021557E00B64F25 /* FSTDatastoreTests.mm */; };
		5492E0C92021557E00B64F25 /* FSTRemoteEventTests.mm in Sources */ = {isa = PBXBuildFile; fileRef = 5492E0C32021557E00B64F25 /* FSTRemoteEventTests.mm */; };
		5492E0CA2021557E00B64F25 /* FSTWatchChangeTests.mm in Sources */ = {isa = PBXBuildFile; fileRef = 5492E0C52021557E00B64F25 /* FSTWatchChangeTests.mm */; };
		5495EB032040E90200EBA509 /* CodableGeoPointTests.swift in Sources */ = {isa = PBXBuildFile; fileRef = 5495EB022040E90200EBA509 /* CodableGeoPointTests.swift */; };
		54995F6F205B6E12004EFFA0 /* leveldb_key_test.cc in Sources */ = {isa = PBXBuildFile; fileRef = 54995F6E205B6E12004EFFA0 /* leveldb_key_test.cc */; };
		549CCA5020A36DBC00BCEB75 /* sorted_set_test.cc in Sources */ = {isa = PBXBuildFile; fileRef = 549CCA4C20A36DBB00BCEB75 /* sorted_set_test.cc */; };
		549CCA5120A36DBC00BCEB75 /* tree_sorted_map_test.cc in Sources */ = {isa = PBXBuildFile; fileRef = 549CCA4D20A36DBB00BCEB75 /* tree_sorted_map_test.cc */; };
		549CCA5220A36DBC00BCEB75 /* sorted_map_test.cc in Sources */ = {isa = PBXBuildFile; fileRef = 549CCA4E20A36DBB00BCEB75 /* sorted_map_test.cc */; };
		549CCA5720A36E1F00BCEB75 /* field_mask_test.cc in Sources */ = {isa = PBXBuildFile; fileRef = 549CCA5320A36E1F00BCEB75 /* field_mask_test.cc */; };
		549CCA5920A36E1F00BCEB75 /* precondition_test.cc in Sources */ = {isa = PBXBuildFile; fileRef = 549CCA5520A36E1F00BCEB75 /* precondition_test.cc */; };
		54A0352620A3AED0003E0143 /* field_transform_test.mm in Sources */ = {isa = PBXBuildFile; fileRef = 54A0352320A3AEC3003E0143 /* field_transform_test.mm */; };
		54A0352720A3AED0003E0143 /* transform_operations_test.mm in Sources */ = {isa = PBXBuildFile; fileRef = 54A0352220A3AEC3003E0143 /* transform_operations_test.mm */; };
		54A0352A20A3B3BD003E0143 /* testutil.cc in Sources */ = {isa = PBXBuildFile; fileRef = 54A0352820A3B3BD003E0143 /* testutil.cc */; };
		54A0352F20A3B3D8003E0143 /* status_test.cc in Sources */ = {isa = PBXBuildFile; fileRef = 54A0352C20A3B3D7003E0143 /* status_test.cc */; };
		54A0353020A3B3D8003E0143 /* statusor_test.cc in Sources */ = {isa = PBXBuildFile; fileRef = 54A0352D20A3B3D7003E0143 /* statusor_test.cc */; };
		54A0353520A3D8CB003E0143 /* iterator_adaptors_test.cc in Sources */ = {isa = PBXBuildFile; fileRef = 54A0353420A3D8CB003E0143 /* iterator_adaptors_test.cc */; };
		54C2294F1FECABAE007D065B /* log_test.cc in Sources */ = {isa = PBXBuildFile; fileRef = 54C2294E1FECABAE007D065B /* log_test.cc */; };
		54DA12A61F315EE100DD57A1 /* collection_spec_test.json in Resources */ = {isa = PBXBuildFile; fileRef = 54DA129C1F315EE100DD57A1 /* collection_spec_test.json */; };
		54DA12A71F315EE100DD57A1 /* existence_filter_spec_test.json in Resources */ = {isa = PBXBuildFile; fileRef = 54DA129D1F315EE100DD57A1 /* existence_filter_spec_test.json */; };
		54DA12A81F315EE100DD57A1 /* limbo_spec_test.json in Resources */ = {isa = PBXBuildFile; fileRef = 54DA129E1F315EE100DD57A1 /* limbo_spec_test.json */; };
		54DA12A91F315EE100DD57A1 /* limit_spec_test.json in Resources */ = {isa = PBXBuildFile; fileRef = 54DA129F1F315EE100DD57A1 /* limit_spec_test.json */; };
		54DA12AA1F315EE100DD57A1 /* listen_spec_test.json in Resources */ = {isa = PBXBuildFile; fileRef = 54DA12A01F315EE100DD57A1 /* listen_spec_test.json */; };
		54DA12AB1F315EE100DD57A1 /* offline_spec_test.json in Resources */ = {isa = PBXBuildFile; fileRef = 54DA12A11F315EE100DD57A1 /* offline_spec_test.json */; };
		54DA12AC1F315EE100DD57A1 /* orderby_spec_test.json in Resources */ = {isa = PBXBuildFile; fileRef = 54DA12A21F315EE100DD57A1 /* orderby_spec_test.json */; };
		54DA12AD1F315EE100DD57A1 /* persistence_spec_test.json in Resources */ = {isa = PBXBuildFile; fileRef = 54DA12A31F315EE100DD57A1 /* persistence_spec_test.json */; };
		54DA12AE1F315EE100DD57A1 /* resume_token_spec_test.json in Resources */ = {isa = PBXBuildFile; fileRef = 54DA12A41F315EE100DD57A1 /* resume_token_spec_test.json */; };
		54DA12AF1F315EE100DD57A1 /* write_spec_test.json in Resources */ = {isa = PBXBuildFile; fileRef = 54DA12A51F315EE100DD57A1 /* write_spec_test.json */; };
		54EB764D202277B30088B8F3 /* array_sorted_map_test.cc in Sources */ = {isa = PBXBuildFile; fileRef = 54EB764C202277B30088B8F3 /* array_sorted_map_test.cc */; };
		5A080105CCBFDB6BF3F3772D /* path_test.cc in Sources */ = {isa = PBXBuildFile; fileRef = 403DBF6EFB541DFD01582AA3 /* path_test.cc */; };
		5CC9650320A0E93200A2D6A1 /* FSTLRUGarbageCollectorTests.mm in Sources */ = {isa = PBXBuildFile; fileRef = 5CC9650220A0E93200A2D6A1 /* FSTLRUGarbageCollectorTests.mm */; };
		5CC9650520A0E9BD00A2D6A1 /* FSTMemoryLRUGarbageCollectorTests.mm in Sources */ = {isa = PBXBuildFile; fileRef = 5CC9650420A0E9BD00A2D6A1 /* FSTMemoryLRUGarbageCollectorTests.mm */; };
		5CC9650720A0E9C600A2D6A1 /* FSTLevelDBLRUGarbageCollectorTests.mm in Sources */ = {isa = PBXBuildFile; fileRef = 5CC9650620A0E9C600A2D6A1 /* FSTLevelDBLRUGarbageCollectorTests.mm */; };
		5D405BE298CE4692CB00790A /* Pods_Firestore_Tests_iOS.framework in Frameworks */ = {isa = PBXBuildFile; fileRef = 2B50B3A0DF77100EEE887891 /* Pods_Firestore_Tests_iOS.framework */; };
		6003F58E195388D20070C39A /* Foundation.framework in Frameworks */ = {isa = PBXBuildFile; fileRef = 6003F58D195388D20070C39A /* Foundation.framework */; };
		6003F590195388D20070C39A /* CoreGraphics.framework in Frameworks */ = {isa = PBXBuildFile; fileRef = 6003F58F195388D20070C39A /* CoreGraphics.framework */; };
		6003F592195388D20070C39A /* UIKit.framework in Frameworks */ = {isa = PBXBuildFile; fileRef = 6003F591195388D20070C39A /* UIKit.framework */; };
		6003F598195388D20070C39A /* InfoPlist.strings in Resources */ = {isa = PBXBuildFile; fileRef = 6003F596195388D20070C39A /* InfoPlist.strings */; };
		6003F59A195388D20070C39A /* main.m in Sources */ = {isa = PBXBuildFile; fileRef = 6003F599195388D20070C39A /* main.m */; };
		6003F59E195388D20070C39A /* FIRAppDelegate.m in Sources */ = {isa = PBXBuildFile; fileRef = 6003F59D195388D20070C39A /* FIRAppDelegate.m */; };
		6003F5A7195388D20070C39A /* FIRViewController.m in Sources */ = {isa = PBXBuildFile; fileRef = 6003F5A6195388D20070C39A /* FIRViewController.m */; };
		6003F5A9195388D20070C39A /* Images.xcassets in Resources */ = {isa = PBXBuildFile; fileRef = 6003F5A8195388D20070C39A /* Images.xcassets */; };
		6003F5B0195388D20070C39A /* XCTest.framework in Frameworks */ = {isa = PBXBuildFile; fileRef = 6003F5AF195388D20070C39A /* XCTest.framework */; };
		6003F5B1195388D20070C39A /* Foundation.framework in Frameworks */ = {isa = PBXBuildFile; fileRef = 6003F58D195388D20070C39A /* Foundation.framework */; };
		6003F5B2195388D20070C39A /* UIKit.framework in Frameworks */ = {isa = PBXBuildFile; fileRef = 6003F591195388D20070C39A /* UIKit.framework */; };
		6003F5BA195388D20070C39A /* InfoPlist.strings in Resources */ = {isa = PBXBuildFile; fileRef = 6003F5B8195388D20070C39A /* InfoPlist.strings */; };
		6161B5032047140C00A99DBB /* FIRFirestoreSourceTests.mm in Sources */ = {isa = PBXBuildFile; fileRef = 6161B5012047140400A99DBB /* FIRFirestoreSourceTests.mm */; };
		618BBEA620B89AAC00B5BCE7 /* target.pb.cc in Sources */ = {isa = PBXBuildFile; fileRef = 618BBE7D20B89AAC00B5BCE7 /* target.pb.cc */; };
		618BBEA720B89AAC00B5BCE7 /* maybe_document.pb.cc in Sources */ = {isa = PBXBuildFile; fileRef = 618BBE7E20B89AAC00B5BCE7 /* maybe_document.pb.cc */; };
		618BBEA820B89AAC00B5BCE7 /* mutation.pb.cc in Sources */ = {isa = PBXBuildFile; fileRef = 618BBE8220B89AAC00B5BCE7 /* mutation.pb.cc */; };
		618BBEA920B89AAC00B5BCE7 /* common.pb.cc in Sources */ = {isa = PBXBuildFile; fileRef = 618BBE8820B89AAC00B5BCE7 /* common.pb.cc */; };
		618BBEAA20B89AAC00B5BCE7 /* firestore.pb.cc in Sources */ = {isa = PBXBuildFile; fileRef = 618BBE8A20B89AAC00B5BCE7 /* firestore.pb.cc */; };
		618BBEAB20B89AAC00B5BCE7 /* query.pb.cc in Sources */ = {isa = PBXBuildFile; fileRef = 618BBE8C20B89AAC00B5BCE7 /* query.pb.cc */; };
		618BBEAC20B89AAC00B5BCE7 /* document.pb.cc in Sources */ = {isa = PBXBuildFile; fileRef = 618BBE8E20B89AAC00B5BCE7 /* document.pb.cc */; };
		618BBEAD20B89AAC00B5BCE7 /* write.pb.cc in Sources */ = {isa = PBXBuildFile; fileRef = 618BBE8F20B89AAC00B5BCE7 /* write.pb.cc */; };
		618BBEAE20B89AAC00B5BCE7 /* latlng.pb.cc in Sources */ = {isa = PBXBuildFile; fileRef = 618BBE9220B89AAC00B5BCE7 /* latlng.pb.cc */; };
		618BBEAF20B89AAC00B5BCE7 /* annotations.pb.cc in Sources */ = {isa = PBXBuildFile; fileRef = 618BBE9520B89AAC00B5BCE7 /* annotations.pb.cc */; };
		618BBEB020B89AAC00B5BCE7 /* http.pb.cc in Sources */ = {isa = PBXBuildFile; fileRef = 618BBE9720B89AAC00B5BCE7 /* http.pb.cc */; };
		618BBEB120B89AAC00B5BCE7 /* status.pb.cc in Sources */ = {isa = PBXBuildFile; fileRef = 618BBE9920B89AAC00B5BCE7 /* status.pb.cc */; };
		61F72C5620BC48FD001A68CB /* serializer_test.cc in Sources */ = {isa = PBXBuildFile; fileRef = 61F72C5520BC48FD001A68CB /* serializer_test.cc */; };
		6E59498D20F55BA800ECD9A5 /* FuzzingResources in Resources */ = {isa = PBXBuildFile; fileRef = 6ED6DEA120F5502700FC6076 /* FuzzingResources */; };
		6E8302E021022309003E1EA3 /* FSTFuzzTestFieldPath.mm in Sources */ = {isa = PBXBuildFile; fileRef = 6E8302DF21022309003E1EA3 /* FSTFuzzTestFieldPath.mm */; };
		6EA39FDE20FE820E008D461F /* FSTFuzzTestSerializer.mm in Sources */ = {isa = PBXBuildFile; fileRef = 6EA39FDD20FE820E008D461F /* FSTFuzzTestSerializer.mm */; };
		6EDD3B4620BF247500C33877 /* Foundation.framework in Frameworks */ = {isa = PBXBuildFile; fileRef = 6003F58D195388D20070C39A /* Foundation.framework */; };
		6EDD3B4820BF247500C33877 /* UIKit.framework in Frameworks */ = {isa = PBXBuildFile; fileRef = 6003F591195388D20070C39A /* UIKit.framework */; };
		6EDD3B4920BF247500C33877 /* XCTest.framework in Frameworks */ = {isa = PBXBuildFile; fileRef = 6003F5AF195388D20070C39A /* XCTest.framework */; };
		6EDD3B6020BF25AE00C33877 /* FSTFuzzTestsPrincipal.mm in Sources */ = {isa = PBXBuildFile; fileRef = 6EDD3B5E20BF24D000C33877 /* FSTFuzzTestsPrincipal.mm */; };
		6F3CAC76D918D6B0917EDF92 /* query_test.cc in Sources */ = {isa = PBXBuildFile; fileRef = B9C261C26C5D311E1E3C0CB9 /* query_test.cc */; };
		71719F9F1E33DC2100824A3D /* LaunchScreen.storyboard in Resources */ = {isa = PBXBuildFile; fileRef = 71719F9D1E33DC2100824A3D /* LaunchScreen.storyboard */; };
		7346E61D20325C6900FD6CEF /* FSTDispatchQueueTests.mm in Sources */ = {isa = PBXBuildFile; fileRef = 7346E61C20325C6900FD6CEF /* FSTDispatchQueueTests.mm */; };
		73866AA12082B0A5009BB4FF /* FIRArrayTransformTests.mm in Sources */ = {isa = PBXBuildFile; fileRef = 73866A9F2082B069009BB4FF /* FIRArrayTransformTests.mm */; };
		73FE5066020EF9B2892C86BF /* hard_assert_test.cc in Sources */ = {isa = PBXBuildFile; fileRef = 444B7AB3F5A2929070CB1363 /* hard_assert_test.cc */; };
		873B8AEB1B1F5CCA007FD442 /* Main.storyboard in Resources */ = {isa = PBXBuildFile; fileRef = 873B8AEA1B1F5CCA007FD442 /* Main.storyboard */; };
		8C82D4D3F9AB63E79CC52DC8 /* Pods_Firestore_IntegrationTests_iOS.framework in Frameworks */ = {isa = PBXBuildFile; fileRef = ECEBABC7E7B693BE808A1052 /* Pods_Firestore_IntegrationTests_iOS.framework */; };
		AB356EF7200EA5EB0089B766 /* field_value_test.cc in Sources */ = {isa = PBXBuildFile; fileRef = AB356EF6200EA5EB0089B766 /* field_value_test.cc */; };
		AB380CFB2019388600D97691 /* target_id_generator_test.cc in Sources */ = {isa = PBXBuildFile; fileRef = AB380CF82019382300D97691 /* target_id_generator_test.cc */; };
		AB380CFE201A2F4500D97691 /* string_util_test.cc in Sources */ = {isa = PBXBuildFile; fileRef = AB380CFC201A2EE200D97691 /* string_util_test.cc */; };
		AB380D02201BC69F00D97691 /* bits_test.cc in Sources */ = {isa = PBXBuildFile; fileRef = AB380D01201BC69F00D97691 /* bits_test.cc */; };
		AB380D04201BC6E400D97691 /* ordered_code_test.cc in Sources */ = {isa = PBXBuildFile; fileRef = AB380D03201BC6E400D97691 /* ordered_code_test.cc */; };
		AB38D93020236E21000A432D /* database_info_test.cc in Sources */ = {isa = PBXBuildFile; fileRef = AB38D92E20235D22000A432D /* database_info_test.cc */; };
		AB6B908420322E4D00CC290A /* document_test.cc in Sources */ = {isa = PBXBuildFile; fileRef = AB6B908320322E4D00CC290A /* document_test.cc */; };
		AB6B908620322E6D00CC290A /* maybe_document_test.cc in Sources */ = {isa = PBXBuildFile; fileRef = AB6B908520322E6D00CC290A /* maybe_document_test.cc */; };
		AB6B908820322E8800CC290A /* no_document_test.cc in Sources */ = {isa = PBXBuildFile; fileRef = AB6B908720322E8800CC290A /* no_document_test.cc */; };
		AB7BAB342012B519001E0872 /* geo_point_test.cc in Sources */ = {isa = PBXBuildFile; fileRef = AB7BAB332012B519001E0872 /* geo_point_test.cc */; };
		ABA495BB202B7E80008A7851 /* snapshot_version_test.cc in Sources */ = {isa = PBXBuildFile; fileRef = ABA495B9202B7E79008A7851 /* snapshot_version_test.cc */; };
		ABC1D7DC2023A04B00BA84F0 /* credentials_provider_test.cc in Sources */ = {isa = PBXBuildFile; fileRef = AB38D9342023966E000A432D /* credentials_provider_test.cc */; };
		ABC1D7DD2023A04F00BA84F0 /* empty_credentials_provider_test.cc in Sources */ = {isa = PBXBuildFile; fileRef = AB38D93620239689000A432D /* empty_credentials_provider_test.cc */; };
		ABC1D7DE2023A05300BA84F0 /* user_test.cc in Sources */ = {isa = PBXBuildFile; fileRef = AB38D93220239654000A432D /* user_test.cc */; };
		ABC1D7E12023A40C00BA84F0 /* token_test.cc in Sources */ = {isa = PBXBuildFile; fileRef = ABC1D7DF2023A3EF00BA84F0 /* token_test.cc */; };
		ABC1D7E42024AFDE00BA84F0 /* firebase_credentials_provider_test.mm in Sources */ = {isa = PBXBuildFile; fileRef = ABC1D7E22023CDC500BA84F0 /* firebase_credentials_provider_test.mm */; };
		ABE6637A201FA81900ED349A /* database_id_test.cc in Sources */ = {isa = PBXBuildFile; fileRef = AB71064B201FA60300344F18 /* database_id_test.cc */; };
		ABF6506C201131F8005F2C74 /* timestamp_test.cc in Sources */ = {isa = PBXBuildFile; fileRef = ABF6506B201131F8005F2C74 /* timestamp_test.cc */; };
		B6152AD7202A53CB000E5744 /* document_key_test.cc in Sources */ = {isa = PBXBuildFile; fileRef = B6152AD5202A5385000E5744 /* document_key_test.cc */; };
		B65D34A9203C995B0076A5E1 /* FIRTimestampTest.m in Sources */ = {isa = PBXBuildFile; fileRef = B65D34A7203C99090076A5E1 /* FIRTimestampTest.m */; };
		B66D8996213609EE0086DA0C /* stream_test.mm in Sources */ = {isa = PBXBuildFile; fileRef = B66D8995213609EE0086DA0C /* stream_test.mm */; };
		B686F2AF2023DDEE0028D6BE /* field_path_test.cc in Sources */ = {isa = PBXBuildFile; fileRef = B686F2AD2023DDB20028D6BE /* field_path_test.cc */; };
		B686F2B22025000D0028D6BE /* resource_path_test.cc in Sources */ = {isa = PBXBuildFile; fileRef = B686F2B02024FFD70028D6BE /* resource_path_test.cc */; };
		B6BBE43121262CF400C6A53E /* grpc_stream_test.cc in Sources */ = {isa = PBXBuildFile; fileRef = B6BBE42F21262CF400C6A53E /* grpc_stream_test.cc */; };
		B6D1B68520E2AB1B00B35856 /* exponential_backoff_test.cc in Sources */ = {isa = PBXBuildFile; fileRef = B6D1B68420E2AB1A00B35856 /* exponential_backoff_test.cc */; };
		B6FB467D208E9D3C00554BA2 /* async_queue_test.cc in Sources */ = {isa = PBXBuildFile; fileRef = B6FB467B208E9A8200554BA2 /* async_queue_test.cc */; };
		B6FB4684208EA0EC00554BA2 /* async_queue_libdispatch_test.mm in Sources */ = {isa = PBXBuildFile; fileRef = B6FB4680208EA0BE00554BA2 /* async_queue_libdispatch_test.mm */; };
		B6FB4685208EA0F000554BA2 /* async_queue_std_test.cc in Sources */ = {isa = PBXBuildFile; fileRef = B6FB4681208EA0BE00554BA2 /* async_queue_std_test.cc */; };
		B6FB468E208F9BAB00554BA2 /* executor_libdispatch_test.mm in Sources */ = {isa = PBXBuildFile; fileRef = B6FB4689208F9B9100554BA2 /* executor_libdispatch_test.mm */; };
		B6FB468F208F9BAE00554BA2 /* executor_std_test.cc in Sources */ = {isa = PBXBuildFile; fileRef = B6FB4687208F9B9100554BA2 /* executor_std_test.cc */; };
		B6FB4690208F9BB300554BA2 /* executor_test.cc in Sources */ = {isa = PBXBuildFile; fileRef = B6FB4688208F9B9100554BA2 /* executor_test.cc */; };
		BEE0294A23AB993E5DE0E946 /* leveldb_util_test.cc in Sources */ = {isa = PBXBuildFile; fileRef = 332485C4DCC6BA0DBB5E31B7 /* leveldb_util_test.cc */; };
		C1AA536F90A0A576CA2816EB /* Pods_Firestore_Example_iOS_Firestore_SwiftTests_iOS.framework in Frameworks */ = {isa = PBXBuildFile; fileRef = BB92EB03E3F92485023F64ED /* Pods_Firestore_Example_iOS_Firestore_SwiftTests_iOS.framework */; };
		C482E724F4B10968417C3F78 /* Pods_Firestore_FuzzTests_iOS.framework in Frameworks */ = {isa = PBXBuildFile; fileRef = B79CA87A1A01FC5329031C9B /* Pods_Firestore_FuzzTests_iOS.framework */; };
		C80B10E79CDD7EF7843C321E /* type_traits_apple_test.mm in Sources */ = {isa = PBXBuildFile; fileRef = 2A0CF41BA5AED6049B0BEB2C /* type_traits_apple_test.mm */; };
		C8D3CE2343E53223E6487F2C /* Pods_Firestore_Example_iOS.framework in Frameworks */ = {isa = PBXBuildFile; fileRef = 5918805E993304321A05E82B /* Pods_Firestore_Example_iOS.framework */; };
		CA989C0E6020C372A62B7062 /* testutil.cc in Sources */ = {isa = PBXBuildFile; fileRef = 54A0352820A3B3BD003E0143 /* testutil.cc */; };
		D5B25CBF07F65E885C9D68AB /* perf_spec_test.json in Resources */ = {isa = PBXBuildFile; fileRef = D5B2593BCB52957D62F1C9D3 /* perf_spec_test.json */; };
		D94A1862B8FB778225DB54A1 /* filesystem_test.cc in Sources */ = {isa = PBXBuildFile; fileRef = F51859B394D01C0C507282F1 /* filesystem_test.cc */; };
		DD5976A45071455FF3FE74B8 /* string_win_test.cc in Sources */ = {isa = PBXBuildFile; fileRef = 79507DF8378D3C42F5B36268 /* string_win_test.cc */; };
		DE03B2D41F2149D600A30B9C /* XCTest.framework in Frameworks */ = {isa = PBXBuildFile; fileRef = 6003F5AF195388D20070C39A /* XCTest.framework */; };
		DE03B2D51F2149D600A30B9C /* UIKit.framework in Frameworks */ = {isa = PBXBuildFile; fileRef = 6003F591195388D20070C39A /* UIKit.framework */; };
		DE03B2D61F2149D600A30B9C /* Foundation.framework in Frameworks */ = {isa = PBXBuildFile; fileRef = 6003F58D195388D20070C39A /* Foundation.framework */; };
		DE03B2DD1F2149D600A30B9C /* InfoPlist.strings in Resources */ = {isa = PBXBuildFile; fileRef = 6003F5B8195388D20070C39A /* InfoPlist.strings */; };
		DE03B3631F215E1A00A30B9C /* CAcert.pem in Resources */ = {isa = PBXBuildFile; fileRef = DE03B3621F215E1600A30B9C /* CAcert.pem */; };
		DE2EF0851F3D0B6E003D0CDC /* FSTArraySortedDictionaryTests.m in Sources */ = {isa = PBXBuildFile; fileRef = DE2EF07E1F3D0B6E003D0CDC /* FSTArraySortedDictionaryTests.m */; };
		DE2EF0861F3D0B6E003D0CDC /* FSTImmutableSortedDictionary+Testing.m in Sources */ = {isa = PBXBuildFile; fileRef = DE2EF0801F3D0B6E003D0CDC /* FSTImmutableSortedDictionary+Testing.m */; };
		DE2EF0871F3D0B6E003D0CDC /* FSTImmutableSortedSet+Testing.m in Sources */ = {isa = PBXBuildFile; fileRef = DE2EF0821F3D0B6E003D0CDC /* FSTImmutableSortedSet+Testing.m */; };
		DE2EF0881F3D0B6E003D0CDC /* FSTTreeSortedDictionaryTests.m in Sources */ = {isa = PBXBuildFile; fileRef = DE2EF0841F3D0B6E003D0CDC /* FSTTreeSortedDictionaryTests.m */; };
		EBFC611B1BF195D0EC710AF4 /* app_testing.mm in Sources */ = {isa = PBXBuildFile; fileRef = 5467FB07203E6A44009C9584 /* app_testing.mm */; };
/* End PBXBuildFile section */

/* Begin PBXContainerItemProxy section */
		54C9EDF62040E16300A969CD /* PBXContainerItemProxy */ = {
			isa = PBXContainerItemProxy;
			containerPortal = 6003F582195388D10070C39A /* Project object */;
			proxyType = 1;
			remoteGlobalIDString = 6003F589195388D20070C39A;
			remoteInfo = Firestore_Example;
		};
		54C9EDFE2040E41900A969CD /* PBXContainerItemProxy */ = {
			isa = PBXContainerItemProxy;
			containerPortal = 6003F582195388D10070C39A /* Project object */;
			proxyType = 1;
			remoteGlobalIDString = 54C9EDF02040E16300A969CD;
			remoteInfo = Firestore_SwiftTests_iOS;
		};
		5CAE131E20FFFED600BE9A4A /* PBXContainerItemProxy */ = {
			isa = PBXContainerItemProxy;
			containerPortal = 6003F582195388D10070C39A /* Project object */;
			proxyType = 1;
			remoteGlobalIDString = 6003F589195388D20070C39A;
			remoteInfo = Firestore_Example_iOS;
		};
		6003F5B3195388D20070C39A /* PBXContainerItemProxy */ = {
			isa = PBXContainerItemProxy;
			containerPortal = 6003F582195388D10070C39A /* Project object */;
			proxyType = 1;
			remoteGlobalIDString = 6003F589195388D20070C39A;
			remoteInfo = Firestore;
		};
		6EDD3AD320BF247500C33877 /* PBXContainerItemProxy */ = {
			isa = PBXContainerItemProxy;
			containerPortal = 6003F582195388D10070C39A /* Project object */;
			proxyType = 1;
			remoteGlobalIDString = 6003F589195388D20070C39A;
			remoteInfo = Firestore;
		};
		DE03B2961F2149D600A30B9C /* PBXContainerItemProxy */ = {
			isa = PBXContainerItemProxy;
			containerPortal = 6003F582195388D10070C39A /* Project object */;
			proxyType = 1;
			remoteGlobalIDString = 6003F589195388D20070C39A;
			remoteInfo = Firestore;
		};
		DE29E7F91F2174DD00909613 /* PBXContainerItemProxy */ = {
			isa = PBXContainerItemProxy;
			containerPortal = 6003F582195388D10070C39A /* Project object */;
			proxyType = 1;
			remoteGlobalIDString = 6003F5AD195388D20070C39A;
			remoteInfo = Firestore_Tests;
		};
		DE29E7FB1F2174DD00909613 /* PBXContainerItemProxy */ = {
			isa = PBXContainerItemProxy;
			containerPortal = 6003F582195388D10070C39A /* Project object */;
			proxyType = 1;
			remoteGlobalIDString = DE03B2941F2149D600A30B9C;
			remoteInfo = Firestore_IntegrationTests;
		};
/* End PBXContainerItemProxy section */

/* Begin PBXFileReference section */
		0EE5300F8233D14025EF0456 /* string_apple_test.mm */ = {isa = PBXFileReference; includeInIndex = 1; lastKnownFileType = sourcecode.cpp.objcpp; path = string_apple_test.mm; sourceTree = "<group>"; };
		11984BA0A99D7A7ABA5B0D90 /* Pods-Firestore_Example_iOS-Firestore_SwiftTests_iOS.release.xcconfig */ = {isa = PBXFileReference; includeInIndex = 1; lastKnownFileType = text.xcconfig; name = "Pods-Firestore_Example_iOS-Firestore_SwiftTests_iOS.release.xcconfig"; path = "Pods/Target Support Files/Pods-Firestore_Example_iOS-Firestore_SwiftTests_iOS/Pods-Firestore_Example_iOS-Firestore_SwiftTests_iOS.release.xcconfig"; sourceTree = "<group>"; };
		1277F98C20D2DF0867496976 /* Pods-Firestore_IntegrationTests_iOS.debug.xcconfig */ = {isa = PBXFileReference; includeInIndex = 1; lastKnownFileType = text.xcconfig; name = "Pods-Firestore_IntegrationTests_iOS.debug.xcconfig"; path = "Pods/Target Support Files/Pods-Firestore_IntegrationTests_iOS/Pods-Firestore_IntegrationTests_iOS.debug.xcconfig"; sourceTree = "<group>"; };
		12F4357299652983A615F886 /* LICENSE */ = {isa = PBXFileReference; includeInIndex = 1; lastKnownFileType = text; name = LICENSE; path = ../LICENSE; sourceTree = "<group>"; };
		132E36BB104830BD806351AC /* FSTLevelDBTransactionTests.mm */ = {isa = PBXFileReference; fileEncoding = 4; lastKnownFileType = sourcecode.cpp.objcpp; path = FSTLevelDBTransactionTests.mm; sourceTree = "<group>"; };
		132E3BB3D5C42282B4ACFB20 /* FSTLevelDBBenchmarkTests.mm */ = {isa = PBXFileReference; fileEncoding = 4; lastKnownFileType = sourcecode.cpp.objcpp; path = FSTLevelDBBenchmarkTests.mm; sourceTree = "<group>"; };
		2A0CF41BA5AED6049B0BEB2C /* type_traits_apple_test.mm */ = {isa = PBXFileReference; includeInIndex = 1; lastKnownFileType = sourcecode.cpp.objcpp; path = type_traits_apple_test.mm; sourceTree = "<group>"; };
		2B50B3A0DF77100EEE887891 /* Pods_Firestore_Tests_iOS.framework */ = {isa = PBXFileReference; explicitFileType = wrapper.framework; includeInIndex = 0; path = Pods_Firestore_Tests_iOS.framework; sourceTree = BUILT_PRODUCTS_DIR; };
		332485C4DCC6BA0DBB5E31B7 /* leveldb_util_test.cc */ = {isa = PBXFileReference; includeInIndex = 1; lastKnownFileType = sourcecode.cpp.cpp; path = leveldb_util_test.cc; sourceTree = "<group>"; };
<<<<<<< HEAD
=======
		3564F6872205C4F7001D5436 /* grpc_stream_tester.cc */ = {isa = PBXFileReference; includeInIndex = 1; lastKnownFileType = sourcecode.cpp.cpp; path = grpc_stream_tester.cc; sourceTree = "<group>"; };
>>>>>>> 074f5207
		358C3B5FE573B1D60A4F7592 /* strerror_test.cc */ = {isa = PBXFileReference; includeInIndex = 1; lastKnownFileType = sourcecode.cpp.cpp; path = strerror_test.cc; sourceTree = "<group>"; };
		3B843E4A1F3930A400548890 /* remote_store_spec_test.json */ = {isa = PBXFileReference; fileEncoding = 4; lastKnownFileType = text.json; path = remote_store_spec_test.json; sourceTree = "<group>"; };
		3C81DE3772628FE297055662 /* Pods-Firestore_Example_iOS.debug.xcconfig */ = {isa = PBXFileReference; includeInIndex = 1; lastKnownFileType = text.xcconfig; name = "Pods-Firestore_Example_iOS.debug.xcconfig"; path = "Pods/Target Support Files/Pods-Firestore_Example_iOS/Pods-Firestore_Example_iOS.debug.xcconfig"; sourceTree = "<group>"; };
		3F0992A4B83C60841C52E960 /* Pods-Firestore_Example_iOS.release.xcconfig */ = {isa = PBXFileReference; includeInIndex = 1; lastKnownFileType = text.xcconfig; name = "Pods-Firestore_Example_iOS.release.xcconfig"; path = "Pods/Target Support Files/Pods-Firestore_Example_iOS/Pods-Firestore_Example_iOS.release.xcconfig"; sourceTree = "<group>"; };
		403DBF6EFB541DFD01582AA3 /* path_test.cc */ = {isa = PBXFileReference; includeInIndex = 1; lastKnownFileType = sourcecode.cpp.cpp; path = path_test.cc; sourceTree = "<group>"; };
		444B7AB3F5A2929070CB1363 /* hard_assert_test.cc */ = {isa = PBXFileReference; includeInIndex = 1; lastKnownFileType = sourcecode.cpp.cpp; path = hard_assert_test.cc; sourceTree = "<group>"; };
		54131E9620ADE678001DF3FF /* string_format_test.cc */ = {isa = PBXFileReference; fileEncoding = 4; lastKnownFileType = sourcecode.cpp.cpp; path = string_format_test.cc; sourceTree = "<group>"; };
		54511E8D209805F8005BD28F /* hashing_test.cc */ = {isa = PBXFileReference; fileEncoding = 4; lastKnownFileType = sourcecode.cpp.cpp; path = hashing_test.cc; sourceTree = "<group>"; };
		5467FAFF203E56F8009C9584 /* FIRFirestoreTests.mm */ = {isa = PBXFileReference; fileEncoding = 4; lastKnownFileType = sourcecode.cpp.objcpp; path = FIRFirestoreTests.mm; sourceTree = "<group>"; };
		5467FB06203E6A44009C9584 /* app_testing.h */ = {isa = PBXFileReference; fileEncoding = 4; lastKnownFileType = sourcecode.c.h; path = app_testing.h; sourceTree = "<group>"; };
		5467FB07203E6A44009C9584 /* app_testing.mm */ = {isa = PBXFileReference; fileEncoding = 4; lastKnownFileType = sourcecode.cpp.objcpp; path = app_testing.mm; sourceTree = "<group>"; };
		546854A820A36867004BDBD5 /* datastore_test.mm */ = {isa = PBXFileReference; fileEncoding = 4; lastKnownFileType = sourcecode.cpp.objcpp; path = datastore_test.mm; sourceTree = "<group>"; };
		54740A521FC913E500713A1A /* autoid_test.cc */ = {isa = PBXFileReference; fileEncoding = 4; lastKnownFileType = sourcecode.cpp.cpp; path = autoid_test.cc; sourceTree = "<group>"; };
		54740A531FC913E500713A1A /* secure_random_test.cc */ = {isa = PBXFileReference; fileEncoding = 4; lastKnownFileType = sourcecode.cpp.cpp; path = secure_random_test.cc; sourceTree = "<group>"; };
		54764FAE1FAA21B90085E60A /* FSTGoogleTestTests.mm */ = {isa = PBXFileReference; fileEncoding = 4; lastKnownFileType = sourcecode.cpp.objcpp; path = FSTGoogleTestTests.mm; sourceTree = "<group>"; };
		548DB928200D59F600E00ABC /* comparison_test.cc */ = {isa = PBXFileReference; fileEncoding = 4; lastKnownFileType = sourcecode.cpp.cpp; path = comparison_test.cc; sourceTree = "<group>"; };
		5491BC711FB44593008B3588 /* FSTIntegrationTestCase.mm */ = {isa = PBXFileReference; fileEncoding = 4; lastKnownFileType = sourcecode.cpp.objcpp; path = FSTIntegrationTestCase.mm; sourceTree = "<group>"; };
		5492E02C20213FFB00B64F25 /* FSTLevelDBSpecTests.mm */ = {isa = PBXFileReference; fileEncoding = 4; lastKnownFileType = sourcecode.cpp.objcpp; path = FSTLevelDBSpecTests.mm; sourceTree = "<group>"; };
		5492E02D20213FFC00B64F25 /* FSTMockDatastore.mm */ = {isa = PBXFileReference; fileEncoding = 4; lastKnownFileType = sourcecode.cpp.objcpp; path = FSTMockDatastore.mm; sourceTree = "<group>"; };
		5492E02E20213FFC00B64F25 /* FSTSyncEngineTestDriver.mm */ = {isa = PBXFileReference; fileEncoding = 4; lastKnownFileType = sourcecode.cpp.objcpp; path = FSTSyncEngineTestDriver.mm; sourceTree = "<group>"; };
		5492E02F20213FFC00B64F25 /* FSTMemorySpecTests.mm */ = {isa = PBXFileReference; fileEncoding = 4; lastKnownFileType = sourcecode.cpp.objcpp; path = FSTMemorySpecTests.mm; sourceTree = "<group>"; };
		5492E03020213FFC00B64F25 /* FSTSpecTests.mm */ = {isa = PBXFileReference; fileEncoding = 4; lastKnownFileType = sourcecode.cpp.objcpp; path = FSTSpecTests.mm; sourceTree = "<group>"; };
		5492E0372021401E00B64F25 /* XCTestCase+Await.mm */ = {isa = PBXFileReference; fileEncoding = 4; lastKnownFileType = sourcecode.cpp.objcpp; path = "XCTestCase+Await.mm"; sourceTree = "<group>"; };
		5492E0392021401F00B64F25 /* FSTEventAccumulator.mm */ = {isa = PBXFileReference; fileEncoding = 4; lastKnownFileType = sourcecode.cpp.objcpp; path = FSTEventAccumulator.mm; sourceTree = "<group>"; };
		5492E03A2021401F00B64F25 /* FSTHelpers.mm */ = {isa = PBXFileReference; fileEncoding = 4; lastKnownFileType = sourcecode.cpp.objcpp; path = FSTHelpers.mm; sourceTree = "<group>"; };
		5492E045202154AA00B64F25 /* FIRCollectionReferenceTests.mm */ = {isa = PBXFileReference; fileEncoding = 4; lastKnownFileType = sourcecode.cpp.objcpp; path = FIRCollectionReferenceTests.mm; sourceTree = "<group>"; };
		5492E046202154AA00B64F25 /* FIRQueryTests.mm */ = {isa = PBXFileReference; fileEncoding = 4; lastKnownFileType = sourcecode.cpp.objcpp; path = FIRQueryTests.mm; sourceTree = "<group>"; };
		5492E047202154AA00B64F25 /* FSTAPIHelpers.h */ = {isa = PBXFileReference; fileEncoding = 4; lastKnownFileType = sourcecode.c.h; path = FSTAPIHelpers.h; sourceTree = "<group>"; };
		5492E048202154AA00B64F25 /* FIRGeoPointTests.mm */ = {isa = PBXFileReference; fileEncoding = 4; lastKnownFileType = sourcecode.cpp.objcpp; path = FIRGeoPointTests.mm; sourceTree = "<group>"; };
		5492E049202154AA00B64F25 /* FIRDocumentReferenceTests.mm */ = {isa = PBXFileReference; fileEncoding = 4; lastKnownFileType = sourcecode.cpp.objcpp; path = FIRDocumentReferenceTests.mm; sourceTree = "<group>"; };
		5492E04A202154AA00B64F25 /* FIRFieldValueTests.mm */ = {isa = PBXFileReference; fileEncoding = 4; lastKnownFileType = sourcecode.cpp.objcpp; path = FIRFieldValueTests.mm; sourceTree = "<group>"; };
		5492E04B202154AA00B64F25 /* FIRDocumentSnapshotTests.mm */ = {isa = PBXFileReference; fileEncoding = 4; lastKnownFileType = sourcecode.cpp.objcpp; path = FIRDocumentSnapshotTests.mm; sourceTree = "<group>"; };
		5492E04C202154AA00B64F25 /* FIRFieldPathTests.mm */ = {isa = PBXFileReference; fileEncoding = 4; lastKnownFileType = sourcecode.cpp.objcpp; path = FIRFieldPathTests.mm; sourceTree = "<group>"; };
		5492E04D202154AA00B64F25 /* FIRSnapshotMetadataTests.mm */ = {isa = PBXFileReference; fileEncoding = 4; lastKnownFileType = sourcecode.cpp.objcpp; path = FIRSnapshotMetadataTests.mm; sourceTree = "<group>"; };
		5492E04E202154AA00B64F25 /* FSTAPIHelpers.mm */ = {isa = PBXFileReference; fileEncoding = 4; lastKnownFileType = sourcecode.cpp.objcpp; path = FSTAPIHelpers.mm; sourceTree = "<group>"; };
		5492E04F202154AA00B64F25 /* FIRQuerySnapshotTests.mm */ = {isa = PBXFileReference; fileEncoding = 4; lastKnownFileType = sourcecode.cpp.objcpp; path = FIRQuerySnapshotTests.mm; sourceTree = "<group>"; };
		5492E05A202154B800B64F25 /* FSTSyncEngine+Testing.h */ = {isa = PBXFileReference; fileEncoding = 4; lastKnownFileType = sourcecode.c.h; path = "FSTSyncEngine+Testing.h"; sourceTree = "<group>"; };
		5492E05C202154B800B64F25 /* FSTViewSnapshotTest.mm */ = {isa = PBXFileReference; fileEncoding = 4; lastKnownFileType = sourcecode.cpp.objcpp; path = FSTViewSnapshotTest.mm; sourceTree = "<group>"; };
		5492E05D202154B900B64F25 /* FSTQueryListenerTests.mm */ = {isa = PBXFileReference; fileEncoding = 4; lastKnownFileType = sourcecode.cpp.objcpp; path = FSTQueryListenerTests.mm; sourceTree = "<group>"; };
		5492E05E202154B900B64F25 /* FSTViewTests.mm */ = {isa = PBXFileReference; fileEncoding = 4; lastKnownFileType = sourcecode.cpp.objcpp; path = FSTViewTests.mm; sourceTree = "<group>"; };
		5492E060202154B900B64F25 /* FSTEventManagerTests.mm */ = {isa = PBXFileReference; fileEncoding = 4; lastKnownFileType = sourcecode.cpp.objcpp; path = FSTEventManagerTests.mm; sourceTree = "<group>"; };
		5492E061202154B900B64F25 /* FSTQueryTests.mm */ = {isa = PBXFileReference; fileEncoding = 4; lastKnownFileType = sourcecode.cpp.objcpp; path = FSTQueryTests.mm; sourceTree = "<group>"; };
		5492E069202154D500B64F25 /* FIRQueryTests.mm */ = {isa = PBXFileReference; fileEncoding = 4; lastKnownFileType = sourcecode.cpp.objcpp; path = FIRQueryTests.mm; sourceTree = "<group>"; };
		5492E06A202154D500B64F25 /* FIRFieldsTests.mm */ = {isa = PBXFileReference; fileEncoding = 4; lastKnownFileType = sourcecode.cpp.objcpp; path = FIRFieldsTests.mm; sourceTree = "<group>"; };
		5492E06B202154D500B64F25 /* FIRListenerRegistrationTests.mm */ = {isa = PBXFileReference; fileEncoding = 4; lastKnownFileType = sourcecode.cpp.objcpp; path = FIRListenerRegistrationTests.mm; sourceTree = "<group>"; };
		5492E06C202154D500B64F25 /* FIRDatabaseTests.mm */ = {isa = PBXFileReference; fileEncoding = 4; lastKnownFileType = sourcecode.cpp.objcpp; path = FIRDatabaseTests.mm; sourceTree = "<group>"; };
		5492E06D202154D600B64F25 /* FIRValidationTests.mm */ = {isa = PBXFileReference; fileEncoding = 4; lastKnownFileType = sourcecode.cpp.objcpp; path = FIRValidationTests.mm; sourceTree = "<group>"; };
		5492E06E202154D600B64F25 /* FIRServerTimestampTests.mm */ = {isa = PBXFileReference; fileEncoding = 4; lastKnownFileType = sourcecode.cpp.objcpp; path = FIRServerTimestampTests.mm; sourceTree = "<group>"; };
		5492E06F202154D600B64F25 /* FIRWriteBatchTests.mm */ = {isa = PBXFileReference; fileEncoding = 4; lastKnownFileType = sourcecode.cpp.objcpp; path = FIRWriteBatchTests.mm; sourceTree = "<group>"; };
		5492E070202154D600B64F25 /* FIRCursorTests.mm */ = {isa = PBXFileReference; fileEncoding = 4; lastKnownFileType = sourcecode.cpp.objcpp; path = FIRCursorTests.mm; sourceTree = "<group>"; };
		5492E071202154D600B64F25 /* FIRTypeTests.mm */ = {isa = PBXFileReference; fileEncoding = 4; lastKnownFileType = sourcecode.cpp.objcpp; path = FIRTypeTests.mm; sourceTree = "<group>"; };
		5492E07B202154EB00B64F25 /* FSTTransactionTests.mm */ = {isa = PBXFileReference; fileEncoding = 4; lastKnownFileType = sourcecode.cpp.objcpp; path = FSTTransactionTests.mm; sourceTree = "<group>"; };
		5492E07C202154EB00B64F25 /* FSTSmokeTests.mm */ = {isa = PBXFileReference; fileEncoding = 4; lastKnownFileType = sourcecode.cpp.objcpp; path = FSTSmokeTests.mm; sourceTree = "<group>"; };
		5492E07D202154EB00B64F25 /* FSTStreamTests.mm */ = {isa = PBXFileReference; fileEncoding = 4; lastKnownFileType = sourcecode.cpp.objcpp; path = FSTStreamTests.mm; sourceTree = "<group>"; };
		5492E07E202154EC00B64F25 /* FSTDatastoreTests.mm */ = {isa = PBXFileReference; fileEncoding = 4; lastKnownFileType = sourcecode.cpp.objcpp; path = FSTDatastoreTests.mm; sourceTree = "<group>"; };
		5492E0832021552A00B64F25 /* FSTLocalStoreTests.mm */ = {isa = PBXFileReference; fileEncoding = 4; lastKnownFileType = sourcecode.cpp.objcpp; path = FSTLocalStoreTests.mm; sourceTree = "<group>"; };
		5492E0852021552A00B64F25 /* FSTRemoteDocumentCacheTests.h */ = {isa = PBXFileReference; fileEncoding = 4; lastKnownFileType = sourcecode.c.h; path = FSTRemoteDocumentCacheTests.h; sourceTree = "<group>"; };
		5492E0862021552A00B64F25 /* FSTLevelDBMigrationsTests.mm */ = {isa = PBXFileReference; fileEncoding = 4; lastKnownFileType = sourcecode.cpp.objcpp; path = FSTLevelDBMigrationsTests.mm; sourceTree = "<group>"; };
		5492E0872021552A00B64F25 /* FSTLevelDBMutationQueueTests.mm */ = {isa = PBXFileReference; fileEncoding = 4; lastKnownFileType = sourcecode.cpp.objcpp; path = FSTLevelDBMutationQueueTests.mm; sourceTree = "<group>"; };
		5492E0882021552A00B64F25 /* FSTMemoryLocalStoreTests.mm */ = {isa = PBXFileReference; fileEncoding = 4; lastKnownFileType = sourcecode.cpp.objcpp; path = FSTMemoryLocalStoreTests.mm; sourceTree = "<group>"; };
		5492E0892021552A00B64F25 /* FSTQueryCacheTests.mm */ = {isa = PBXFileReference; fileEncoding = 4; lastKnownFileType = sourcecode.cpp.objcpp; path = FSTQueryCacheTests.mm; sourceTree = "<group>"; };
		5492E08A2021552A00B64F25 /* FSTLocalSerializerTests.mm */ = {isa = PBXFileReference; fileEncoding = 4; lastKnownFileType = sourcecode.cpp.objcpp; path = FSTLocalSerializerTests.mm; sourceTree = "<group>"; };
		5492E08B2021552B00B64F25 /* FSTMemoryQueryCacheTests.mm */ = {isa = PBXFileReference; fileEncoding = 4; lastKnownFileType = sourcecode.cpp.objcpp; path = FSTMemoryQueryCacheTests.mm; sourceTree = "<group>"; };
		5492E08C2021552B00B64F25 /* FSTMemoryRemoteDocumentCacheTests.mm */ = {isa = PBXFileReference; fileEncoding = 4; lastKnownFileType = sourcecode.cpp.objcpp; path = FSTMemoryRemoteDocumentCacheTests.mm; sourceTree = "<group>"; };
		5492E08D2021552B00B64F25 /* FSTPersistenceTestHelpers.mm */ = {isa = PBXFileReference; fileEncoding = 4; lastKnownFileType = sourcecode.cpp.objcpp; path = FSTPersistenceTestHelpers.mm; sourceTree = "<group>"; };
		5492E08F2021552B00B64F25 /* FSTLevelDBLocalStoreTests.mm */ = {isa = PBXFileReference; fileEncoding = 4; lastKnownFileType = sourcecode.cpp.objcpp; path = FSTLevelDBLocalStoreTests.mm; sourceTree = "<group>"; };
		5492E0912021552B00B64F25 /* FSTLocalStoreTests.h */ = {isa = PBXFileReference; fileEncoding = 4; lastKnownFileType = sourcecode.c.h; path = FSTLocalStoreTests.h; sourceTree = "<group>"; };
		5492E0922021552B00B64F25 /* FSTLevelDBRemoteDocumentCacheTests.mm */ = {isa = PBXFileReference; fileEncoding = 4; lastKnownFileType = sourcecode.cpp.objcpp; path = FSTLevelDBRemoteDocumentCacheTests.mm; sourceTree = "<group>"; };
		5492E0942021552C00B64F25 /* FSTMutationQueueTests.h */ = {isa = PBXFileReference; fileEncoding = 4; lastKnownFileType = sourcecode.c.h; path = FSTMutationQueueTests.h; sourceTree = "<group>"; };
		5492E0952021552C00B64F25 /* FSTQueryCacheTests.h */ = {isa = PBXFileReference; fileEncoding = 4; lastKnownFileType = sourcecode.c.h; path = FSTQueryCacheTests.h; sourceTree = "<group>"; };
		5492E0962021552C00B64F25 /* FSTMutationQueueTests.mm */ = {isa = PBXFileReference; fileEncoding = 4; lastKnownFileType = sourcecode.cpp.objcpp; path = FSTMutationQueueTests.mm; sourceTree = "<group>"; };
		5492E0972021552C00B64F25 /* FSTMemoryMutationQueueTests.mm */ = {isa = PBXFileReference; fileEncoding = 4; lastKnownFileType = sourcecode.cpp.objcpp; path = FSTMemoryMutationQueueTests.mm; sourceTree = "<group>"; };
		5492E0982021552C00B64F25 /* FSTLevelDBQueryCacheTests.mm */ = {isa = PBXFileReference; fileEncoding = 4; lastKnownFileType = sourcecode.cpp.objcpp; path = FSTLevelDBQueryCacheTests.mm; sourceTree = "<group>"; };
		5492E0992021552C00B64F25 /* FSTPersistenceTestHelpers.h */ = {isa = PBXFileReference; fileEncoding = 4; lastKnownFileType = sourcecode.c.h; path = FSTPersistenceTestHelpers.h; sourceTree = "<group>"; };
		5492E09A2021552C00B64F25 /* FSTReferenceSetTests.mm */ = {isa = PBXFileReference; fileEncoding = 4; lastKnownFileType = sourcecode.cpp.objcpp; path = FSTReferenceSetTests.mm; sourceTree = "<group>"; };
		5492E09C2021552D00B64F25 /* FSTRemoteDocumentCacheTests.mm */ = {isa = PBXFileReference; fileEncoding = 4; lastKnownFileType = sourcecode.cpp.objcpp; path = FSTRemoteDocumentCacheTests.mm; sourceTree = "<group>"; };
		5492E0B22021555000B64F25 /* FSTDocumentKeyTests.mm */ = {isa = PBXFileReference; fileEncoding = 4; lastKnownFileType = sourcecode.cpp.objcpp; path = FSTDocumentKeyTests.mm; sourceTree = "<group>"; };
		5492E0B32021555100B64F25 /* FSTDocumentSetTests.mm */ = {isa = PBXFileReference; fileEncoding = 4; lastKnownFileType = sourcecode.cpp.objcpp; path = FSTDocumentSetTests.mm; sourceTree = "<group>"; };
		5492E0B62021555100B64F25 /* FSTDocumentTests.mm */ = {isa = PBXFileReference; fileEncoding = 4; lastKnownFileType = sourcecode.cpp.objcpp; path = FSTDocumentTests.mm; sourceTree = "<group>"; };
		5492E0B72021555100B64F25 /* FSTMutationTests.mm */ = {isa = PBXFileReference; fileEncoding = 4; lastKnownFileType = sourcecode.cpp.objcpp; path = FSTMutationTests.mm; sourceTree = "<group>"; };
		5492E0B82021555100B64F25 /* FSTFieldValueTests.mm */ = {isa = PBXFileReference; fileEncoding = 4; lastKnownFileType = sourcecode.cpp.objcpp; path = FSTFieldValueTests.mm; sourceTree = "<group>"; };
		5492E0C02021557E00B64F25 /* FSTWatchChange+Testing.mm */ = {isa = PBXFileReference; fileEncoding = 4; lastKnownFileType = sourcecode.cpp.objcpp; path = "FSTWatchChange+Testing.mm"; sourceTree = "<group>"; };
		5492E0C12021557E00B64F25 /* FSTSerializerBetaTests.mm */ = {isa = PBXFileReference; fileEncoding = 4; lastKnownFileType = sourcecode.cpp.objcpp; path = FSTSerializerBetaTests.mm; sourceTree = "<group>"; };
		5492E0C22021557E00B64F25 /* FSTDatastoreTests.mm */ = {isa = PBXFileReference; fileEncoding = 4; lastKnownFileType = sourcecode.cpp.objcpp; path = FSTDatastoreTests.mm; sourceTree = "<group>"; };
		5492E0C32021557E00B64F25 /* FSTRemoteEventTests.mm */ = {isa = PBXFileReference; fileEncoding = 4; lastKnownFileType = sourcecode.cpp.objcpp; path = FSTRemoteEventTests.mm; sourceTree = "<group>"; };
		5492E0C42021557E00B64F25 /* FSTWatchChange+Testing.h */ = {isa = PBXFileReference; fileEncoding = 4; lastKnownFileType = sourcecode.c.h; path = "FSTWatchChange+Testing.h"; sourceTree = "<group>"; };
		5492E0C52021557E00B64F25 /* FSTWatchChangeTests.mm */ = {isa = PBXFileReference; fileEncoding = 4; lastKnownFileType = sourcecode.cpp.objcpp; path = FSTWatchChangeTests.mm; sourceTree = "<group>"; };
		5495EB022040E90200EBA509 /* CodableGeoPointTests.swift */ = {isa = PBXFileReference; fileEncoding = 4; lastKnownFileType = sourcecode.swift; path = CodableGeoPointTests.swift; sourceTree = "<group>"; };
		54995F6E205B6E12004EFFA0 /* leveldb_key_test.cc */ = {isa = PBXFileReference; fileEncoding = 4; lastKnownFileType = sourcecode.cpp.cpp; path = leveldb_key_test.cc; sourceTree = "<group>"; };
		549CCA4C20A36DBB00BCEB75 /* sorted_set_test.cc */ = {isa = PBXFileReference; fileEncoding = 4; lastKnownFileType = sourcecode.cpp.cpp; path = sorted_set_test.cc; sourceTree = "<group>"; };
		549CCA4D20A36DBB00BCEB75 /* tree_sorted_map_test.cc */ = {isa = PBXFileReference; fileEncoding = 4; lastKnownFileType = sourcecode.cpp.cpp; path = tree_sorted_map_test.cc; sourceTree = "<group>"; };
		549CCA4E20A36DBB00BCEB75 /* sorted_map_test.cc */ = {isa = PBXFileReference; fileEncoding = 4; lastKnownFileType = sourcecode.cpp.cpp; path = sorted_map_test.cc; sourceTree = "<group>"; };
		549CCA4F20A36DBC00BCEB75 /* testing.h */ = {isa = PBXFileReference; fileEncoding = 4; lastKnownFileType = sourcecode.c.h; path = testing.h; sourceTree = "<group>"; };
		549CCA5320A36E1F00BCEB75 /* field_mask_test.cc */ = {isa = PBXFileReference; fileEncoding = 4; lastKnownFileType = sourcecode.cpp.cpp; path = field_mask_test.cc; sourceTree = "<group>"; };
		549CCA5520A36E1F00BCEB75 /* precondition_test.cc */ = {isa = PBXFileReference; fileEncoding = 4; lastKnownFileType = sourcecode.cpp.cpp; path = precondition_test.cc; sourceTree = "<group>"; };
		54A0352220A3AEC3003E0143 /* transform_operations_test.mm */ = {isa = PBXFileReference; fileEncoding = 4; lastKnownFileType = sourcecode.cpp.objcpp; path = transform_operations_test.mm; sourceTree = "<group>"; };
		54A0352320A3AEC3003E0143 /* field_transform_test.mm */ = {isa = PBXFileReference; fileEncoding = 4; lastKnownFileType = sourcecode.cpp.objcpp; path = field_transform_test.mm; sourceTree = "<group>"; };
		54A0352820A3B3BD003E0143 /* testutil.cc */ = {isa = PBXFileReference; fileEncoding = 4; lastKnownFileType = sourcecode.cpp.cpp; path = testutil.cc; sourceTree = "<group>"; };
		54A0352920A3B3BD003E0143 /* testutil.h */ = {isa = PBXFileReference; fileEncoding = 4; lastKnownFileType = sourcecode.c.h; path = testutil.h; sourceTree = "<group>"; };
		54A0352B20A3B3D7003E0143 /* status_test_util.h */ = {isa = PBXFileReference; fileEncoding = 4; lastKnownFileType = sourcecode.c.h; path = status_test_util.h; sourceTree = "<group>"; };
		54A0352C20A3B3D7003E0143 /* status_test.cc */ = {isa = PBXFileReference; fileEncoding = 4; lastKnownFileType = sourcecode.cpp.cpp; path = status_test.cc; sourceTree = "<group>"; };
		54A0352D20A3B3D7003E0143 /* statusor_test.cc */ = {isa = PBXFileReference; fileEncoding = 4; lastKnownFileType = sourcecode.cpp.cpp; path = statusor_test.cc; sourceTree = "<group>"; };
		54A0353420A3D8CB003E0143 /* iterator_adaptors_test.cc */ = {isa = PBXFileReference; fileEncoding = 4; lastKnownFileType = sourcecode.cpp.cpp; path = iterator_adaptors_test.cc; sourceTree = "<group>"; };
		54C2294E1FECABAE007D065B /* log_test.cc */ = {isa = PBXFileReference; fileEncoding = 4; lastKnownFileType = sourcecode.cpp.cpp; path = log_test.cc; sourceTree = "<group>"; };
		54C9EDF12040E16300A969CD /* Firestore_SwiftTests_iOS.xctest */ = {isa = PBXFileReference; explicitFileType = wrapper.cfbundle; includeInIndex = 0; path = Firestore_SwiftTests_iOS.xctest; sourceTree = BUILT_PRODUCTS_DIR; };
		54C9EDF52040E16300A969CD /* Info.plist */ = {isa = PBXFileReference; lastKnownFileType = text.plist.xml; path = Info.plist; sourceTree = "<group>"; };
		54DA129C1F315EE100DD57A1 /* collection_spec_test.json */ = {isa = PBXFileReference; fileEncoding = 4; lastKnownFileType = text.json; path = collection_spec_test.json; sourceTree = "<group>"; };
		54DA129D1F315EE100DD57A1 /* existence_filter_spec_test.json */ = {isa = PBXFileReference; fileEncoding = 4; lastKnownFileType = text.json; path = existence_filter_spec_test.json; sourceTree = "<group>"; };
		54DA129E1F315EE100DD57A1 /* limbo_spec_test.json */ = {isa = PBXFileReference; fileEncoding = 4; lastKnownFileType = text.json; path = limbo_spec_test.json; sourceTree = "<group>"; };
		54DA129F1F315EE100DD57A1 /* limit_spec_test.json */ = {isa = PBXFileReference; fileEncoding = 4; lastKnownFileType = text.json; path = limit_spec_test.json; sourceTree = "<group>"; };
		54DA12A01F315EE100DD57A1 /* listen_spec_test.json */ = {isa = PBXFileReference; fileEncoding = 4; lastKnownFileType = text.json; path = listen_spec_test.json; sourceTree = "<group>"; };
		54DA12A11F315EE100DD57A1 /* offline_spec_test.json */ = {isa = PBXFileReference; fileEncoding = 4; lastKnownFileType = text.json; path = offline_spec_test.json; sourceTree = "<group>"; };
		54DA12A21F315EE100DD57A1 /* orderby_spec_test.json */ = {isa = PBXFileReference; fileEncoding = 4; lastKnownFileType = text.json; path = orderby_spec_test.json; sourceTree = "<group>"; };
		54DA12A31F315EE100DD57A1 /* persistence_spec_test.json */ = {isa = PBXFileReference; fileEncoding = 4; lastKnownFileType = text.json; path = persistence_spec_test.json; sourceTree = "<group>"; };
		54DA12A41F315EE100DD57A1 /* resume_token_spec_test.json */ = {isa = PBXFileReference; fileEncoding = 4; lastKnownFileType = text.json; path = resume_token_spec_test.json; sourceTree = "<group>"; };
		54DA12A51F315EE100DD57A1 /* write_spec_test.json */ = {isa = PBXFileReference; fileEncoding = 4; lastKnownFileType = text.json; path = write_spec_test.json; sourceTree = "<group>"; };
		54E9281C1F33950B00C1953E /* FSTEventAccumulator.h */ = {isa = PBXFileReference; fileEncoding = 4; lastKnownFileType = sourcecode.c.h; path = FSTEventAccumulator.h; sourceTree = "<group>"; };
		54E9281E1F33950B00C1953E /* FSTIntegrationTestCase.h */ = {isa = PBXFileReference; fileEncoding = 4; lastKnownFileType = sourcecode.c.h; path = FSTIntegrationTestCase.h; sourceTree = "<group>"; };
		54E9282A1F339CAD00C1953E /* XCTestCase+Await.h */ = {isa = PBXFileReference; fileEncoding = 4; lastKnownFileType = sourcecode.c.h; path = "XCTestCase+Await.h"; sourceTree = "<group>"; };
		54EB764C202277B30088B8F3 /* array_sorted_map_test.cc */ = {isa = PBXFileReference; fileEncoding = 4; lastKnownFileType = sourcecode.cpp.cpp; path = array_sorted_map_test.cc; sourceTree = "<group>"; };
		5918805E993304321A05E82B /* Pods_Firestore_Example_iOS.framework */ = {isa = PBXFileReference; explicitFileType = wrapper.framework; includeInIndex = 0; path = Pods_Firestore_Example_iOS.framework; sourceTree = BUILT_PRODUCTS_DIR; };
		5CAE131920FFFED600BE9A4A /* Firestore_Benchmarks_iOS.xctest */ = {isa = PBXFileReference; explicitFileType = wrapper.cfbundle; includeInIndex = 0; path = Firestore_Benchmarks_iOS.xctest; sourceTree = BUILT_PRODUCTS_DIR; };
		5CAE131D20FFFED600BE9A4A /* Info.plist */ = {isa = PBXFileReference; lastKnownFileType = text.plist.xml; path = Info.plist; sourceTree = "<group>"; };
		5CC9650120A0E93200A2D6A1 /* FSTLRUGarbageCollectorTests.h */ = {isa = PBXFileReference; fileEncoding = 4; lastKnownFileType = sourcecode.c.h; path = FSTLRUGarbageCollectorTests.h; sourceTree = "<group>"; };
		5CC9650220A0E93200A2D6A1 /* FSTLRUGarbageCollectorTests.mm */ = {isa = PBXFileReference; fileEncoding = 4; lastKnownFileType = sourcecode.cpp.objcpp; path = FSTLRUGarbageCollectorTests.mm; sourceTree = "<group>"; };
		5CC9650420A0E9BD00A2D6A1 /* FSTMemoryLRUGarbageCollectorTests.mm */ = {isa = PBXFileReference; fileEncoding = 4; lastKnownFileType = sourcecode.cpp.objcpp; path = FSTMemoryLRUGarbageCollectorTests.mm; sourceTree = "<group>"; };
		5CC9650620A0E9C600A2D6A1 /* FSTLevelDBLRUGarbageCollectorTests.mm */ = {isa = PBXFileReference; fileEncoding = 4; lastKnownFileType = sourcecode.cpp.objcpp; path = FSTLevelDBLRUGarbageCollectorTests.mm; sourceTree = "<group>"; };
		6003F58A195388D20070C39A /* Firestore_Example_iOS.app */ = {isa = PBXFileReference; explicitFileType = wrapper.application; includeInIndex = 0; path = Firestore_Example_iOS.app; sourceTree = BUILT_PRODUCTS_DIR; };
		6003F58D195388D20070C39A /* Foundation.framework */ = {isa = PBXFileReference; lastKnownFileType = wrapper.framework; name = Foundation.framework; path = System/Library/Frameworks/Foundation.framework; sourceTree = SDKROOT; };
		6003F58F195388D20070C39A /* CoreGraphics.framework */ = {isa = PBXFileReference; lastKnownFileType = wrapper.framework; name = CoreGraphics.framework; path = System/Library/Frameworks/CoreGraphics.framework; sourceTree = SDKROOT; };
		6003F591195388D20070C39A /* UIKit.framework */ = {isa = PBXFileReference; lastKnownFileType = wrapper.framework; name = UIKit.framework; path = System/Library/Frameworks/UIKit.framework; sourceTree = SDKROOT; };
		6003F595195388D20070C39A /* Firestore-Info.plist */ = {isa = PBXFileReference; lastKnownFileType = text.plist.xml; path = "Firestore-Info.plist"; sourceTree = "<group>"; };
		6003F597195388D20070C39A /* en */ = {isa = PBXFileReference; lastKnownFileType = text.plist.strings; name = en; path = en.lproj/InfoPlist.strings; sourceTree = "<group>"; };
		6003F599195388D20070C39A /* main.m */ = {isa = PBXFileReference; lastKnownFileType = sourcecode.c.objc; path = main.m; sourceTree = "<group>"; };
		6003F59C195388D20070C39A /* FIRAppDelegate.h */ = {isa = PBXFileReference; lastKnownFileType = sourcecode.c.h; path = FIRAppDelegate.h; sourceTree = "<group>"; };
		6003F59D195388D20070C39A /* FIRAppDelegate.m */ = {isa = PBXFileReference; lastKnownFileType = sourcecode.c.objc; path = FIRAppDelegate.m; sourceTree = "<group>"; };
		6003F5A5195388D20070C39A /* FIRViewController.h */ = {isa = PBXFileReference; lastKnownFileType = sourcecode.c.h; path = FIRViewController.h; sourceTree = "<group>"; };
		6003F5A6195388D20070C39A /* FIRViewController.m */ = {isa = PBXFileReference; lastKnownFileType = sourcecode.c.objc; path = FIRViewController.m; sourceTree = "<group>"; };
		6003F5A8195388D20070C39A /* Images.xcassets */ = {isa = PBXFileReference; lastKnownFileType = folder.assetcatalog; path = Images.xcassets; sourceTree = "<group>"; };
		6003F5AE195388D20070C39A /* Firestore_Tests_iOS.xctest */ = {isa = PBXFileReference; explicitFileType = wrapper.cfbundle; includeInIndex = 0; path = Firestore_Tests_iOS.xctest; sourceTree = BUILT_PRODUCTS_DIR; };
		6003F5AF195388D20070C39A /* XCTest.framework */ = {isa = PBXFileReference; lastKnownFileType = wrapper.framework; name = XCTest.framework; path = Library/Frameworks/XCTest.framework; sourceTree = DEVELOPER_DIR; };
		6003F5B7195388D20070C39A /* Tests-Info.plist */ = {isa = PBXFileReference; lastKnownFileType = text.plist.xml; path = "Tests-Info.plist"; sourceTree = "<group>"; };
		6003F5B9195388D20070C39A /* en */ = {isa = PBXFileReference; lastKnownFileType = text.plist.strings; name = en; path = en.lproj/InfoPlist.strings; sourceTree = "<group>"; };
		6161B5012047140400A99DBB /* FIRFirestoreSourceTests.mm */ = {isa = PBXFileReference; fileEncoding = 4; lastKnownFileType = sourcecode.cpp.objcpp; path = FIRFirestoreSourceTests.mm; sourceTree = "<group>"; };
		618BBE7D20B89AAC00B5BCE7 /* target.pb.cc */ = {isa = PBXFileReference; fileEncoding = 4; lastKnownFileType = sourcecode.cpp.cpp; path = target.pb.cc; sourceTree = "<group>"; };
		618BBE7E20B89AAC00B5BCE7 /* maybe_document.pb.cc */ = {isa = PBXFileReference; fileEncoding = 4; lastKnownFileType = sourcecode.cpp.cpp; path = maybe_document.pb.cc; sourceTree = "<group>"; };
		618BBE7F20B89AAC00B5BCE7 /* target.pb.h */ = {isa = PBXFileReference; fileEncoding = 4; lastKnownFileType = sourcecode.c.h; path = target.pb.h; sourceTree = "<group>"; };
		618BBE8020B89AAC00B5BCE7 /* maybe_document.pb.h */ = {isa = PBXFileReference; fileEncoding = 4; lastKnownFileType = sourcecode.c.h; path = maybe_document.pb.h; sourceTree = "<group>"; };
		618BBE8120B89AAC00B5BCE7 /* mutation.pb.h */ = {isa = PBXFileReference; fileEncoding = 4; lastKnownFileType = sourcecode.c.h; path = mutation.pb.h; sourceTree = "<group>"; };
		618BBE8220B89AAC00B5BCE7 /* mutation.pb.cc */ = {isa = PBXFileReference; fileEncoding = 4; lastKnownFileType = sourcecode.cpp.cpp; path = mutation.pb.cc; sourceTree = "<group>"; };
		618BBE8620B89AAC00B5BCE7 /* query.pb.h */ = {isa = PBXFileReference; fileEncoding = 4; lastKnownFileType = sourcecode.c.h; path = query.pb.h; sourceTree = "<group>"; };
		618BBE8720B89AAC00B5BCE7 /* common.pb.h */ = {isa = PBXFileReference; fileEncoding = 4; lastKnownFileType = sourcecode.c.h; path = common.pb.h; sourceTree = "<group>"; };
		618BBE8820B89AAC00B5BCE7 /* common.pb.cc */ = {isa = PBXFileReference; fileEncoding = 4; lastKnownFileType = sourcecode.cpp.cpp; path = common.pb.cc; sourceTree = "<group>"; };
		618BBE8920B89AAC00B5BCE7 /* firestore.pb.h */ = {isa = PBXFileReference; fileEncoding = 4; lastKnownFileType = sourcecode.c.h; path = firestore.pb.h; sourceTree = "<group>"; };
		618BBE8A20B89AAC00B5BCE7 /* firestore.pb.cc */ = {isa = PBXFileReference; fileEncoding = 4; lastKnownFileType = sourcecode.cpp.cpp; path = firestore.pb.cc; sourceTree = "<group>"; };
		618BBE8B20B89AAC00B5BCE7 /* write.pb.h */ = {isa = PBXFileReference; fileEncoding = 4; lastKnownFileType = sourcecode.c.h; path = write.pb.h; sourceTree = "<group>"; };
		618BBE8C20B89AAC00B5BCE7 /* query.pb.cc */ = {isa = PBXFileReference; fileEncoding = 4; lastKnownFileType = sourcecode.cpp.cpp; path = query.pb.cc; sourceTree = "<group>"; };
		618BBE8D20B89AAC00B5BCE7 /* document.pb.h */ = {isa = PBXFileReference; fileEncoding = 4; lastKnownFileType = sourcecode.c.h; path = document.pb.h; sourceTree = "<group>"; };
		618BBE8E20B89AAC00B5BCE7 /* document.pb.cc */ = {isa = PBXFileReference; fileEncoding = 4; lastKnownFileType = sourcecode.cpp.cpp; path = document.pb.cc; sourceTree = "<group>"; };
		618BBE8F20B89AAC00B5BCE7 /* write.pb.cc */ = {isa = PBXFileReference; fileEncoding = 4; lastKnownFileType = sourcecode.cpp.cpp; path = write.pb.cc; sourceTree = "<group>"; };
		618BBE9120B89AAC00B5BCE7 /* latlng.pb.h */ = {isa = PBXFileReference; fileEncoding = 4; lastKnownFileType = sourcecode.c.h; path = latlng.pb.h; sourceTree = "<group>"; };
		618BBE9220B89AAC00B5BCE7 /* latlng.pb.cc */ = {isa = PBXFileReference; fileEncoding = 4; lastKnownFileType = sourcecode.cpp.cpp; path = latlng.pb.cc; sourceTree = "<group>"; };
		618BBE9420B89AAC00B5BCE7 /* http.pb.h */ = {isa = PBXFileReference; fileEncoding = 4; lastKnownFileType = sourcecode.c.h; path = http.pb.h; sourceTree = "<group>"; };
		618BBE9520B89AAC00B5BCE7 /* annotations.pb.cc */ = {isa = PBXFileReference; fileEncoding = 4; lastKnownFileType = sourcecode.cpp.cpp; path = annotations.pb.cc; sourceTree = "<group>"; };
		618BBE9620B89AAC00B5BCE7 /* annotations.pb.h */ = {isa = PBXFileReference; fileEncoding = 4; lastKnownFileType = sourcecode.c.h; path = annotations.pb.h; sourceTree = "<group>"; };
		618BBE9720B89AAC00B5BCE7 /* http.pb.cc */ = {isa = PBXFileReference; fileEncoding = 4; lastKnownFileType = sourcecode.cpp.cpp; path = http.pb.cc; sourceTree = "<group>"; };
		618BBE9920B89AAC00B5BCE7 /* status.pb.cc */ = {isa = PBXFileReference; fileEncoding = 4; lastKnownFileType = sourcecode.cpp.cpp; path = status.pb.cc; sourceTree = "<group>"; };
		618BBE9A20B89AAC00B5BCE7 /* status.pb.h */ = {isa = PBXFileReference; fileEncoding = 4; lastKnownFileType = sourcecode.c.h; path = status.pb.h; sourceTree = "<group>"; };
		61F72C5520BC48FD001A68CB /* serializer_test.cc */ = {isa = PBXFileReference; fileEncoding = 4; lastKnownFileType = sourcecode.cpp.cpp; path = serializer_test.cc; sourceTree = "<group>"; };
		69E6C311558EC77729A16CF1 /* Pods-Firestore_Example_iOS-Firestore_SwiftTests_iOS.debug.xcconfig */ = {isa = PBXFileReference; includeInIndex = 1; lastKnownFileType = text.xcconfig; name = "Pods-Firestore_Example_iOS-Firestore_SwiftTests_iOS.debug.xcconfig"; path = "Pods/Target Support Files/Pods-Firestore_Example_iOS-Firestore_SwiftTests_iOS/Pods-Firestore_Example_iOS-Firestore_SwiftTests_iOS.debug.xcconfig"; sourceTree = "<group>"; };
		6E8302DE210222ED003E1EA3 /* FSTFuzzTestFieldPath.h */ = {isa = PBXFileReference; lastKnownFileType = sourcecode.c.h; path = FSTFuzzTestFieldPath.h; sourceTree = "<group>"; };
		6E8302DF21022309003E1EA3 /* FSTFuzzTestFieldPath.mm */ = {isa = PBXFileReference; fileEncoding = 4; lastKnownFileType = sourcecode.cpp.objcpp; path = FSTFuzzTestFieldPath.mm; sourceTree = "<group>"; };
		6EA39FDD20FE820E008D461F /* FSTFuzzTestSerializer.mm */ = {isa = PBXFileReference; lastKnownFileType = sourcecode.cpp.objcpp; path = FSTFuzzTestSerializer.mm; sourceTree = "<group>"; };
		6EA39FDF20FE824E008D461F /* FSTFuzzTestSerializer.h */ = {isa = PBXFileReference; lastKnownFileType = sourcecode.c.h; path = FSTFuzzTestSerializer.h; sourceTree = "<group>"; };
		6ED6DEA120F5502700FC6076 /* FuzzingResources */ = {isa = PBXFileReference; lastKnownFileType = folder; path = FuzzingResources; sourceTree = "<group>"; };
		6EDD3B5B20BF247500C33877 /* Firestore_FuzzTests_iOS.xctest */ = {isa = PBXFileReference; explicitFileType = wrapper.cfbundle; includeInIndex = 0; path = Firestore_FuzzTests_iOS.xctest; sourceTree = BUILT_PRODUCTS_DIR; };
		6EDD3B5C20BF247500C33877 /* Firestore_FuzzTests_iOS-Info.plist */ = {isa = PBXFileReference; lastKnownFileType = text.plist.xml; path = "Firestore_FuzzTests_iOS-Info.plist"; sourceTree = "<group>"; };
		6EDD3B5E20BF24D000C33877 /* FSTFuzzTestsPrincipal.mm */ = {isa = PBXFileReference; lastKnownFileType = sourcecode.cpp.objcpp; path = FSTFuzzTestsPrincipal.mm; sourceTree = "<group>"; };
		71719F9E1E33DC2100824A3D /* Base */ = {isa = PBXFileReference; lastKnownFileType = file.storyboard; name = Base; path = Base.lproj/LaunchScreen.storyboard; sourceTree = "<group>"; };
		7346E61C20325C6900FD6CEF /* FSTDispatchQueueTests.mm */ = {isa = PBXFileReference; fileEncoding = 4; lastKnownFileType = sourcecode.cpp.objcpp; path = FSTDispatchQueueTests.mm; sourceTree = "<group>"; };
		73866A9F2082B069009BB4FF /* FIRArrayTransformTests.mm */ = {isa = PBXFileReference; lastKnownFileType = sourcecode.cpp.objcpp; path = FIRArrayTransformTests.mm; sourceTree = "<group>"; };
		79507DF8378D3C42F5B36268 /* string_win_test.cc */ = {isa = PBXFileReference; includeInIndex = 1; lastKnownFileType = sourcecode.cpp.cpp; path = string_win_test.cc; sourceTree = "<group>"; };
		84434E57CA72951015FC71BC /* Pods-Firestore_FuzzTests_iOS.debug.xcconfig */ = {isa = PBXFileReference; includeInIndex = 1; lastKnownFileType = text.xcconfig; name = "Pods-Firestore_FuzzTests_iOS.debug.xcconfig"; path = "Pods/Target Support Files/Pods-Firestore_FuzzTests_iOS/Pods-Firestore_FuzzTests_iOS.debug.xcconfig"; sourceTree = "<group>"; };
		873B8AEA1B1F5CCA007FD442 /* Main.storyboard */ = {isa = PBXFileReference; fileEncoding = 4; lastKnownFileType = file.storyboard; name = Main.storyboard; path = Base.lproj/Main.storyboard; sourceTree = "<group>"; };
		8E002F4AD5D9B6197C940847 /* Firestore.podspec */ = {isa = PBXFileReference; includeInIndex = 1; lastKnownFileType = text; name = Firestore.podspec; path = ../Firestore.podspec; sourceTree = "<group>"; };
		97C492D2524E92927C11F425 /* Pods-Firestore_FuzzTests_iOS.release.xcconfig */ = {isa = PBXFileReference; includeInIndex = 1; lastKnownFileType = text.xcconfig; name = "Pods-Firestore_FuzzTests_iOS.release.xcconfig"; path = "Pods/Target Support Files/Pods-Firestore_FuzzTests_iOS/Pods-Firestore_FuzzTests_iOS.release.xcconfig"; sourceTree = "<group>"; };
		9CFD366B783AE27B9E79EE7A /* string_format_apple_test.mm */ = {isa = PBXFileReference; includeInIndex = 1; lastKnownFileType = sourcecode.cpp.objcpp; path = string_format_apple_test.mm; sourceTree = "<group>"; };
		A5FA86650A18F3B7A8162287 /* Pods-Firestore_Benchmarks_iOS.release.xcconfig */ = {isa = PBXFileReference; includeInIndex = 1; lastKnownFileType = text.xcconfig; name = "Pods-Firestore_Benchmarks_iOS.release.xcconfig"; path = "Pods/Target Support Files/Pods-Firestore_Benchmarks_iOS/Pods-Firestore_Benchmarks_iOS.release.xcconfig"; sourceTree = "<group>"; };
		AB356EF6200EA5EB0089B766 /* field_value_test.cc */ = {isa = PBXFileReference; lastKnownFileType = sourcecode.cpp.cpp; path = field_value_test.cc; sourceTree = "<group>"; };
		AB380CF82019382300D97691 /* target_id_generator_test.cc */ = {isa = PBXFileReference; fileEncoding = 4; lastKnownFileType = sourcecode.cpp.cpp; path = target_id_generator_test.cc; sourceTree = "<group>"; };
		AB380CFC201A2EE200D97691 /* string_util_test.cc */ = {isa = PBXFileReference; fileEncoding = 4; lastKnownFileType = sourcecode.cpp.cpp; path = string_util_test.cc; sourceTree = "<group>"; };
		AB380D01201BC69F00D97691 /* bits_test.cc */ = {isa = PBXFileReference; fileEncoding = 4; lastKnownFileType = sourcecode.cpp.cpp; path = bits_test.cc; sourceTree = "<group>"; };
		AB380D03201BC6E400D97691 /* ordered_code_test.cc */ = {isa = PBXFileReference; fileEncoding = 4; lastKnownFileType = sourcecode.cpp.cpp; path = ordered_code_test.cc; sourceTree = "<group>"; };
		AB38D92E20235D22000A432D /* database_info_test.cc */ = {isa = PBXFileReference; fileEncoding = 4; lastKnownFileType = sourcecode.cpp.cpp; path = database_info_test.cc; sourceTree = "<group>"; };
		AB38D93220239654000A432D /* user_test.cc */ = {isa = PBXFileReference; fileEncoding = 4; lastKnownFileType = sourcecode.cpp.cpp; path = user_test.cc; sourceTree = "<group>"; };
		AB38D9342023966E000A432D /* credentials_provider_test.cc */ = {isa = PBXFileReference; fileEncoding = 4; lastKnownFileType = sourcecode.cpp.cpp; path = credentials_provider_test.cc; sourceTree = "<group>"; };
		AB38D93620239689000A432D /* empty_credentials_provider_test.cc */ = {isa = PBXFileReference; fileEncoding = 4; lastKnownFileType = sourcecode.cpp.cpp; path = empty_credentials_provider_test.cc; sourceTree = "<group>"; };
		AB6B908320322E4D00CC290A /* document_test.cc */ = {isa = PBXFileReference; lastKnownFileType = sourcecode.cpp.cpp; path = document_test.cc; sourceTree = "<group>"; };
		AB6B908520322E6D00CC290A /* maybe_document_test.cc */ = {isa = PBXFileReference; lastKnownFileType = sourcecode.cpp.cpp; path = maybe_document_test.cc; sourceTree = "<group>"; };
		AB6B908720322E8800CC290A /* no_document_test.cc */ = {isa = PBXFileReference; lastKnownFileType = sourcecode.cpp.cpp; path = no_document_test.cc; sourceTree = "<group>"; };
		AB71064B201FA60300344F18 /* database_id_test.cc */ = {isa = PBXFileReference; fileEncoding = 4; lastKnownFileType = sourcecode.cpp.cpp; path = database_id_test.cc; sourceTree = "<group>"; };
		AB7BAB332012B519001E0872 /* geo_point_test.cc */ = {isa = PBXFileReference; fileEncoding = 4; lastKnownFileType = sourcecode.cpp.cpp; path = geo_point_test.cc; sourceTree = "<group>"; };
		ABA495B9202B7E79008A7851 /* snapshot_version_test.cc */ = {isa = PBXFileReference; fileEncoding = 4; lastKnownFileType = sourcecode.cpp.cpp; path = snapshot_version_test.cc; sourceTree = "<group>"; };
		ABC1D7DF2023A3EF00BA84F0 /* token_test.cc */ = {isa = PBXFileReference; fileEncoding = 4; lastKnownFileType = sourcecode.cpp.cpp; path = token_test.cc; sourceTree = "<group>"; };
		ABC1D7E22023CDC500BA84F0 /* firebase_credentials_provider_test.mm */ = {isa = PBXFileReference; fileEncoding = 4; lastKnownFileType = sourcecode.cpp.objcpp; path = firebase_credentials_provider_test.mm; sourceTree = "<group>"; };
		ABF6506B201131F8005F2C74 /* timestamp_test.cc */ = {isa = PBXFileReference; lastKnownFileType = sourcecode.cpp.cpp; path = timestamp_test.cc; sourceTree = "<group>"; };
		B1A7E1959AF8141FA7E6B888 /* grpc_stream_tester.cc */ = {isa = PBXFileReference; includeInIndex = 1; path = grpc_stream_tester.cc; sourceTree = "<group>"; };
		B3F5B3AAE791A5911B9EAA82 /* Pods-Firestore_Tests_iOS.release.xcconfig */ = {isa = PBXFileReference; includeInIndex = 1; lastKnownFileType = text.xcconfig; name = "Pods-Firestore_Tests_iOS.release.xcconfig"; path = "Pods/Target Support Files/Pods-Firestore_Tests_iOS/Pods-Firestore_Tests_iOS.release.xcconfig"; sourceTree = "<group>"; };
		B6152AD5202A5385000E5744 /* document_key_test.cc */ = {isa = PBXFileReference; fileEncoding = 4; lastKnownFileType = sourcecode.cpp.cpp; path = document_key_test.cc; sourceTree = "<group>"; };
		B65D34A7203C99090076A5E1 /* FIRTimestampTest.m */ = {isa = PBXFileReference; fileEncoding = 4; lastKnownFileType = sourcecode.c.objc; path = FIRTimestampTest.m; sourceTree = "<group>"; };
		B66D8995213609EE0086DA0C /* stream_test.mm */ = {isa = PBXFileReference; fileEncoding = 4; lastKnownFileType = sourcecode.cpp.objcpp; path = stream_test.mm; sourceTree = "<group>"; };
		B686F2AD2023DDB20028D6BE /* field_path_test.cc */ = {isa = PBXFileReference; fileEncoding = 4; lastKnownFileType = sourcecode.cpp.cpp; path = field_path_test.cc; sourceTree = "<group>"; };
		B686F2B02024FFD70028D6BE /* resource_path_test.cc */ = {isa = PBXFileReference; fileEncoding = 4; lastKnownFileType = sourcecode.cpp.cpp; path = resource_path_test.cc; sourceTree = "<group>"; };
		B6BBE42F21262CF400C6A53E /* grpc_stream_test.cc */ = {isa = PBXFileReference; fileEncoding = 4; lastKnownFileType = sourcecode.cpp.cpp; path = grpc_stream_test.cc; sourceTree = "<group>"; };
		B6D1B68420E2AB1A00B35856 /* exponential_backoff_test.cc */ = {isa = PBXFileReference; fileEncoding = 4; lastKnownFileType = sourcecode.cpp.cpp; path = exponential_backoff_test.cc; sourceTree = "<group>"; };
		B6FB467A208E9A8200554BA2 /* async_queue_test.h */ = {isa = PBXFileReference; fileEncoding = 4; lastKnownFileType = sourcecode.c.h; path = async_queue_test.h; sourceTree = "<group>"; };
		B6FB467B208E9A8200554BA2 /* async_queue_test.cc */ = {isa = PBXFileReference; fileEncoding = 4; lastKnownFileType = sourcecode.cpp.cpp; path = async_queue_test.cc; sourceTree = "<group>"; };
		B6FB4680208EA0BE00554BA2 /* async_queue_libdispatch_test.mm */ = {isa = PBXFileReference; fileEncoding = 4; lastKnownFileType = sourcecode.cpp.objcpp; path = async_queue_libdispatch_test.mm; sourceTree = "<group>"; };
		B6FB4681208EA0BE00554BA2 /* async_queue_std_test.cc */ = {isa = PBXFileReference; fileEncoding = 4; lastKnownFileType = sourcecode.cpp.cpp; path = async_queue_std_test.cc; sourceTree = "<group>"; };
		B6FB4686208F9B9100554BA2 /* async_tests_util.h */ = {isa = PBXFileReference; fileEncoding = 4; lastKnownFileType = sourcecode.c.h; path = async_tests_util.h; sourceTree = "<group>"; };
		B6FB4687208F9B9100554BA2 /* executor_std_test.cc */ = {isa = PBXFileReference; fileEncoding = 4; lastKnownFileType = sourcecode.cpp.cpp; path = executor_std_test.cc; sourceTree = "<group>"; };
		B6FB4688208F9B9100554BA2 /* executor_test.cc */ = {isa = PBXFileReference; fileEncoding = 4; lastKnownFileType = sourcecode.cpp.cpp; path = executor_test.cc; sourceTree = "<group>"; };
		B6FB4689208F9B9100554BA2 /* executor_libdispatch_test.mm */ = {isa = PBXFileReference; fileEncoding = 4; lastKnownFileType = sourcecode.cpp.objcpp; path = executor_libdispatch_test.mm; sourceTree = "<group>"; };
		B6FB468A208F9B9100554BA2 /* executor_test.h */ = {isa = PBXFileReference; fileEncoding = 4; lastKnownFileType = sourcecode.c.h; path = executor_test.h; sourceTree = "<group>"; };
		B79CA87A1A01FC5329031C9B /* Pods_Firestore_FuzzTests_iOS.framework */ = {isa = PBXFileReference; explicitFileType = wrapper.framework; includeInIndex = 0; path = Pods_Firestore_FuzzTests_iOS.framework; sourceTree = BUILT_PRODUCTS_DIR; };
		B9C261C26C5D311E1E3C0CB9 /* query_test.cc */ = {isa = PBXFileReference; includeInIndex = 1; lastKnownFileType = sourcecode.cpp.cpp; path = query_test.cc; sourceTree = "<group>"; };
		BB92EB03E3F92485023F64ED /* Pods_Firestore_Example_iOS_Firestore_SwiftTests_iOS.framework */ = {isa = PBXFileReference; explicitFileType = wrapper.framework; includeInIndex = 0; path = Pods_Firestore_Example_iOS_Firestore_SwiftTests_iOS.framework; sourceTree = BUILT_PRODUCTS_DIR; };
		D3CC3DC5338DCAF43A211155 /* README.md */ = {isa = PBXFileReference; includeInIndex = 1; lastKnownFileType = net.daringfireball.markdown; name = README.md; path = ../README.md; sourceTree = "<group>"; };
		D5B2593BCB52957D62F1C9D3 /* perf_spec_test.json */ = {isa = PBXFileReference; fileEncoding = 4; lastKnownFileType = text.json; path = perf_spec_test.json; sourceTree = "<group>"; };
		DE03B2E91F2149D600A30B9C /* Firestore_IntegrationTests_iOS.xctest */ = {isa = PBXFileReference; explicitFileType = wrapper.cfbundle; includeInIndex = 0; path = Firestore_IntegrationTests_iOS.xctest; sourceTree = BUILT_PRODUCTS_DIR; };
		DE03B3621F215E1600A30B9C /* CAcert.pem */ = {isa = PBXFileReference; lastKnownFileType = text; path = CAcert.pem; sourceTree = "<group>"; };
		DE0761F61F2FE68D003233AF /* BasicCompileTests.swift */ = {isa = PBXFileReference; fileEncoding = 4; lastKnownFileType = sourcecode.swift; path = BasicCompileTests.swift; sourceTree = "<group>"; };
		DE2EF07E1F3D0B6E003D0CDC /* FSTArraySortedDictionaryTests.m */ = {isa = PBXFileReference; fileEncoding = 4; lastKnownFileType = sourcecode.c.objc; name = FSTArraySortedDictionaryTests.m; path = ../../third_party/Immutable/Tests/FSTArraySortedDictionaryTests.m; sourceTree = "<group>"; };
		DE2EF07F1F3D0B6E003D0CDC /* FSTImmutableSortedDictionary+Testing.h */ = {isa = PBXFileReference; fileEncoding = 4; lastKnownFileType = sourcecode.c.h; name = "FSTImmutableSortedDictionary+Testing.h"; path = "../../third_party/Immutable/Tests/FSTImmutableSortedDictionary+Testing.h"; sourceTree = "<group>"; };
		DE2EF0801F3D0B6E003D0CDC /* FSTImmutableSortedDictionary+Testing.m */ = {isa = PBXFileReference; fileEncoding = 4; lastKnownFileType = sourcecode.c.objc; name = "FSTImmutableSortedDictionary+Testing.m"; path = "../../third_party/Immutable/Tests/FSTImmutableSortedDictionary+Testing.m"; sourceTree = "<group>"; };
		DE2EF0811F3D0B6E003D0CDC /* FSTImmutableSortedSet+Testing.h */ = {isa = PBXFileReference; fileEncoding = 4; lastKnownFileType = sourcecode.c.h; name = "FSTImmutableSortedSet+Testing.h"; path = "../../third_party/Immutable/Tests/FSTImmutableSortedSet+Testing.h"; sourceTree = "<group>"; };
		DE2EF0821F3D0B6E003D0CDC /* FSTImmutableSortedSet+Testing.m */ = {isa = PBXFileReference; fileEncoding = 4; lastKnownFileType = sourcecode.c.objc; name = "FSTImmutableSortedSet+Testing.m"; path = "../../third_party/Immutable/Tests/FSTImmutableSortedSet+Testing.m"; sourceTree = "<group>"; };
		DE2EF0831F3D0B6E003D0CDC /* FSTLLRBValueNode+Test.h */ = {isa = PBXFileReference; fileEncoding = 4; lastKnownFileType = sourcecode.c.h; name = "FSTLLRBValueNode+Test.h"; path = "../../third_party/Immutable/Tests/FSTLLRBValueNode+Test.h"; sourceTree = "<group>"; };
		DE2EF0841F3D0B6E003D0CDC /* FSTTreeSortedDictionaryTests.m */ = {isa = PBXFileReference; fileEncoding = 4; lastKnownFileType = sourcecode.c.objc; name = FSTTreeSortedDictionaryTests.m; path = ../../third_party/Immutable/Tests/FSTTreeSortedDictionaryTests.m; sourceTree = "<group>"; };
		DE51B1881F0D48AC0013853F /* FSTHelpers.h */ = {isa = PBXFileReference; lastKnownFileType = sourcecode.c.h; path = FSTHelpers.h; sourceTree = "<group>"; };
		DE51B1961F0D48AC0013853F /* FSTMockDatastore.h */ = {isa = PBXFileReference; lastKnownFileType = sourcecode.c.h; path = FSTMockDatastore.h; sourceTree = "<group>"; };
		DE51B1981F0D48AC0013853F /* FSTSpecTests.h */ = {isa = PBXFileReference; lastKnownFileType = sourcecode.c.h; path = FSTSpecTests.h; sourceTree = "<group>"; };
		DE51B19A1F0D48AC0013853F /* FSTSyncEngineTestDriver.h */ = {isa = PBXFileReference; lastKnownFileType = sourcecode.c.h; path = FSTSyncEngineTestDriver.h; sourceTree = "<group>"; };
		DE51B1A71F0D48AC0013853F /* README.md */ = {isa = PBXFileReference; lastKnownFileType = net.daringfireball.markdown; path = README.md; sourceTree = "<group>"; };
		E592181BFD7C53C305123739 /* Pods-Firestore_Tests_iOS.debug.xcconfig */ = {isa = PBXFileReference; includeInIndex = 1; lastKnownFileType = text.xcconfig; name = "Pods-Firestore_Tests_iOS.debug.xcconfig"; path = "Pods/Target Support Files/Pods-Firestore_Tests_iOS/Pods-Firestore_Tests_iOS.debug.xcconfig"; sourceTree = "<group>"; };
		ECEBABC7E7B693BE808A1052 /* Pods_Firestore_IntegrationTests_iOS.framework */ = {isa = PBXFileReference; explicitFileType = wrapper.framework; includeInIndex = 0; path = Pods_Firestore_IntegrationTests_iOS.framework; sourceTree = BUILT_PRODUCTS_DIR; };
		ED4B3E3EA0EBF3ED19A07060 /* grpc_stream_tester.h */ = {isa = PBXFileReference; includeInIndex = 1; lastKnownFileType = sourcecode.c.h; path = grpc_stream_tester.h; sourceTree = "<group>"; };
		F354C0FE92645B56A6C6FD44 /* Pods-Firestore_IntegrationTests_iOS.release.xcconfig */ = {isa = PBXFileReference; includeInIndex = 1; lastKnownFileType = text.xcconfig; name = "Pods-Firestore_IntegrationTests_iOS.release.xcconfig"; path = "Pods/Target Support Files/Pods-Firestore_IntegrationTests_iOS/Pods-Firestore_IntegrationTests_iOS.release.xcconfig"; sourceTree = "<group>"; };
		F51859B394D01C0C507282F1 /* filesystem_test.cc */ = {isa = PBXFileReference; includeInIndex = 1; lastKnownFileType = sourcecode.cpp.cpp; path = filesystem_test.cc; sourceTree = "<group>"; };
		F694C3CE4B77B3C0FA4BBA53 /* Pods_Firestore_Benchmarks_iOS.framework */ = {isa = PBXFileReference; explicitFileType = wrapper.framework; includeInIndex = 0; path = Pods_Firestore_Benchmarks_iOS.framework; sourceTree = BUILT_PRODUCTS_DIR; };
		F8043813A5D16963EC02B182 /* local_serializer_test.cc */ = {isa = PBXFileReference; includeInIndex = 1; lastKnownFileType = sourcecode.cpp.cpp; path = local_serializer_test.cc; sourceTree = "<group>"; };
		FA2E9952BA2B299C1156C43C /* Pods-Firestore_Benchmarks_iOS.debug.xcconfig */ = {isa = PBXFileReference; includeInIndex = 1; lastKnownFileType = text.xcconfig; name = "Pods-Firestore_Benchmarks_iOS.debug.xcconfig"; path = "Pods/Target Support Files/Pods-Firestore_Benchmarks_iOS/Pods-Firestore_Benchmarks_iOS.debug.xcconfig"; sourceTree = "<group>"; };
/* End PBXFileReference section */

/* Begin PBXFrameworksBuildPhase section */
		54C9EDEE2040E16300A969CD /* Frameworks */ = {
			isa = PBXFrameworksBuildPhase;
			buildActionMask = 2147483647;
			files = (
				C1AA536F90A0A576CA2816EB /* Pods_Firestore_Example_iOS_Firestore_SwiftTests_iOS.framework in Frameworks */,
			);
			runOnlyForDeploymentPostprocessing = 0;
		};
		5CAE131620FFFED600BE9A4A /* Frameworks */ = {
			isa = PBXFrameworksBuildPhase;
			buildActionMask = 2147483647;
			files = (
				4AA4ABE36065DB79CD76DD8D /* Pods_Firestore_Benchmarks_iOS.framework in Frameworks */,
			);
			runOnlyForDeploymentPostprocessing = 0;
		};
		6003F587195388D20070C39A /* Frameworks */ = {
			isa = PBXFrameworksBuildPhase;
			buildActionMask = 2147483647;
			files = (
				6003F590195388D20070C39A /* CoreGraphics.framework in Frameworks */,
				6003F58E195388D20070C39A /* Foundation.framework in Frameworks */,
				C8D3CE2343E53223E6487F2C /* Pods_Firestore_Example_iOS.framework in Frameworks */,
				6003F592195388D20070C39A /* UIKit.framework in Frameworks */,
			);
			runOnlyForDeploymentPostprocessing = 0;
		};
		6003F5AB195388D20070C39A /* Frameworks */ = {
			isa = PBXFrameworksBuildPhase;
			buildActionMask = 2147483647;
			files = (
				6003F5B1195388D20070C39A /* Foundation.framework in Frameworks */,
				5D405BE298CE4692CB00790A /* Pods_Firestore_Tests_iOS.framework in Frameworks */,
				6003F5B2195388D20070C39A /* UIKit.framework in Frameworks */,
				6003F5B0195388D20070C39A /* XCTest.framework in Frameworks */,
			);
			runOnlyForDeploymentPostprocessing = 0;
		};
		6EDD3B4520BF247500C33877 /* Frameworks */ = {
			isa = PBXFrameworksBuildPhase;
			buildActionMask = 2147483647;
			files = (
				6EDD3B4620BF247500C33877 /* Foundation.framework in Frameworks */,
				C482E724F4B10968417C3F78 /* Pods_Firestore_FuzzTests_iOS.framework in Frameworks */,
				6EDD3B4820BF247500C33877 /* UIKit.framework in Frameworks */,
				6EDD3B4920BF247500C33877 /* XCTest.framework in Frameworks */,
			);
			runOnlyForDeploymentPostprocessing = 0;
		};
		DE03B2D31F2149D600A30B9C /* Frameworks */ = {
			isa = PBXFrameworksBuildPhase;
			buildActionMask = 2147483647;
			files = (
				DE03B2D61F2149D600A30B9C /* Foundation.framework in Frameworks */,
				8C82D4D3F9AB63E79CC52DC8 /* Pods_Firestore_IntegrationTests_iOS.framework in Frameworks */,
				DE03B2D51F2149D600A30B9C /* UIKit.framework in Frameworks */,
				DE03B2D41F2149D600A30B9C /* XCTest.framework in Frameworks */,
			);
			runOnlyForDeploymentPostprocessing = 0;
		};
/* End PBXFrameworksBuildPhase section */

/* Begin PBXGroup section */
		543B4F0520A91E4B001F506D /* App */ = {
			isa = PBXGroup;
			children = (
				6003F593195388D20070C39A /* iOS */,
			);
			path = App;
			sourceTree = "<group>";
		};
		544A20ED20F6C046004E52CD /* API */ = {
			isa = PBXGroup;
			children = (
				DE0761F61F2FE68D003233AF /* BasicCompileTests.swift */,
			);
			path = API;
			sourceTree = "<group>";
		};
		5467FB05203E652F009C9584 /* testutil */ = {
			isa = PBXGroup;
			children = (
				5467FB06203E6A44009C9584 /* app_testing.h */,
				5467FB07203E6A44009C9584 /* app_testing.mm */,
				54A0352820A3B3BD003E0143 /* testutil.cc */,
				54A0352920A3B3BD003E0143 /* testutil.h */,
			);
			path = testutil;
			sourceTree = "<group>";
		};
		546854A720A3681B004BDBD5 /* remote */ = {
			isa = PBXGroup;
			children = (
				546854A820A36867004BDBD5 /* datastore_test.mm */,
				B6D1B68420E2AB1A00B35856 /* exponential_backoff_test.cc */,
				B6BBE42F21262CF400C6A53E /* grpc_stream_test.cc */,
				61F72C5520BC48FD001A68CB /* serializer_test.cc */,
				B66D8995213609EE0086DA0C /* stream_test.mm */,
			);
			path = remote;
			sourceTree = "<group>";
		};
		54740A561FC913EB00713A1A /* util */ = {
			isa = PBXGroup;
			children = (
				B6FB4680208EA0BE00554BA2 /* async_queue_libdispatch_test.mm */,
				B6FB4681208EA0BE00554BA2 /* async_queue_std_test.cc */,
				B6FB467B208E9A8200554BA2 /* async_queue_test.cc */,
				B6FB467A208E9A8200554BA2 /* async_queue_test.h */,
				B6FB4686208F9B9100554BA2 /* async_tests_util.h */,
				54740A521FC913E500713A1A /* autoid_test.cc */,
				AB380D01201BC69F00D97691 /* bits_test.cc */,
				548DB928200D59F600E00ABC /* comparison_test.cc */,
				B6FB4689208F9B9100554BA2 /* executor_libdispatch_test.mm */,
				B6FB4687208F9B9100554BA2 /* executor_std_test.cc */,
				B6FB4688208F9B9100554BA2 /* executor_test.cc */,
				B6FB468A208F9B9100554BA2 /* executor_test.h */,
				F51859B394D01C0C507282F1 /* filesystem_test.cc */,
				B1A7E1959AF8141FA7E6B888 /* grpc_stream_tester.cc */,
				ED4B3E3EA0EBF3ED19A07060 /* grpc_stream_tester.h */,
				444B7AB3F5A2929070CB1363 /* hard_assert_test.cc */,
				54511E8D209805F8005BD28F /* hashing_test.cc */,
				54A0353420A3D8CB003E0143 /* iterator_adaptors_test.cc */,
				54C2294E1FECABAE007D065B /* log_test.cc */,
				AB380D03201BC6E400D97691 /* ordered_code_test.cc */,
				403DBF6EFB541DFD01582AA3 /* path_test.cc */,
				54740A531FC913E500713A1A /* secure_random_test.cc */,
				54A0352C20A3B3D7003E0143 /* status_test.cc */,
				54A0352B20A3B3D7003E0143 /* status_test_util.h */,
				54A0352D20A3B3D7003E0143 /* statusor_test.cc */,
				358C3B5FE573B1D60A4F7592 /* strerror_test.cc */,
				0EE5300F8233D14025EF0456 /* string_apple_test.mm */,
				9CFD366B783AE27B9E79EE7A /* string_format_apple_test.mm */,
				54131E9620ADE678001DF3FF /* string_format_test.cc */,
				AB380CFC201A2EE200D97691 /* string_util_test.cc */,
				79507DF8378D3C42F5B36268 /* string_win_test.cc */,
				2A0CF41BA5AED6049B0BEB2C /* type_traits_apple_test.mm */,
			);
			path = util;
			sourceTree = "<group>";
		};
		54764FAC1FAA0C390085E60A /* CoreTests */ = {
			isa = PBXGroup;
			children = (
				AB38D9312023962A000A432D /* auth */,
				AB380CF7201937B800D97691 /* core */,
				54EB764B202277970088B8F3 /* immutable */,
				54995F70205B6E1A004EFFA0 /* local */,
				AB356EF5200E9D1A0089B766 /* model */,
				546854A720A3681B004BDBD5 /* remote */,
				5467FB05203E652F009C9584 /* testutil */,
				54740A561FC913EB00713A1A /* util */,
				54764FAE1FAA21B90085E60A /* FSTGoogleTestTests.mm */,
				AB7BAB332012B519001E0872 /* geo_point_test.cc */,
				ABF6506B201131F8005F2C74 /* timestamp_test.cc */,
			);
			name = CoreTests;
			path = ../core/test/firebase/firestore;
			sourceTree = "<group>";
		};
		5495EB012040E90200EBA509 /* Codable */ = {
			isa = PBXGroup;
			children = (
				5495EB022040E90200EBA509 /* CodableGeoPointTests.swift */,
			);
			path = Codable;
			sourceTree = "<group>";
		};
		54995F70205B6E1A004EFFA0 /* local */ = {
			isa = PBXGroup;
			children = (
				54995F6E205B6E12004EFFA0 /* leveldb_key_test.cc */,
				332485C4DCC6BA0DBB5E31B7 /* leveldb_util_test.cc */,
				F8043813A5D16963EC02B182 /* local_serializer_test.cc */,
			);
			path = local;
			sourceTree = "<group>";
		};
		54C9EDF22040E16300A969CD /* SwiftTests */ = {
			isa = PBXGroup;
			children = (
				544A20ED20F6C046004E52CD /* API */,
				5495EB012040E90200EBA509 /* Codable */,
				54C9EDF52040E16300A969CD /* Info.plist */,
			);
			name = SwiftTests;
			path = ../Swift/Tests;
			sourceTree = "<group>";
		};
		54EB764B202277970088B8F3 /* immutable */ = {
			isa = PBXGroup;
			children = (
				54EB764C202277B30088B8F3 /* array_sorted_map_test.cc */,
				549CCA4E20A36DBB00BCEB75 /* sorted_map_test.cc */,
				549CCA4C20A36DBB00BCEB75 /* sorted_set_test.cc */,
				549CCA4F20A36DBC00BCEB75 /* testing.h */,
				549CCA4D20A36DBB00BCEB75 /* tree_sorted_map_test.cc */,
			);
			path = immutable;
			sourceTree = "<group>";
		};
		5CAE131A20FFFED600BE9A4A /* Benchmarks */ = {
			isa = PBXGroup;
			children = (
				132E3BB3D5C42282B4ACFB20 /* FSTLevelDBBenchmarkTests.mm */,
				5CAE131D20FFFED600BE9A4A /* Info.plist */,
			);
			path = Benchmarks;
			sourceTree = "<group>";
		};
		6003F581195388D10070C39A = {
			isa = PBXGroup;
			children = (
				618BBE7A20B89AAC00B5BCE7 /* CoreTestsProtos */,
				6EDD3B5D20BF24A700C33877 /* FuzzTests */,
				543B4F0520A91E4B001F506D /* App */,
				60FF7A9C1954A5C5007DD14C /* Podspec Metadata */,
				6003F5B5195388D20070C39A /* Tests */,
				54764FAC1FAA0C390085E60A /* CoreTests */,
				54C9EDF22040E16300A969CD /* SwiftTests */,
				5CAE131A20FFFED600BE9A4A /* Benchmarks */,
				6003F58C195388D20070C39A /* Frameworks */,
				6003F58B195388D20070C39A /* Products */,
				AAEA2A72CFD1FA5AD34462F7 /* Pods */,
			);
			sourceTree = "<group>";
		};
		6003F58B195388D20070C39A /* Products */ = {
			isa = PBXGroup;
			children = (
				5CAE131920FFFED600BE9A4A /* Firestore_Benchmarks_iOS.xctest */,
				6003F58A195388D20070C39A /* Firestore_Example_iOS.app */,
				6EDD3B5B20BF247500C33877 /* Firestore_FuzzTests_iOS.xctest */,
				DE03B2E91F2149D600A30B9C /* Firestore_IntegrationTests_iOS.xctest */,
				54C9EDF12040E16300A969CD /* Firestore_SwiftTests_iOS.xctest */,
				6003F5AE195388D20070C39A /* Firestore_Tests_iOS.xctest */,
			);
			name = Products;
			sourceTree = "<group>";
		};
		6003F58C195388D20070C39A /* Frameworks */ = {
			isa = PBXGroup;
			children = (
				6003F58F195388D20070C39A /* CoreGraphics.framework */,
				6003F58D195388D20070C39A /* Foundation.framework */,
				F694C3CE4B77B3C0FA4BBA53 /* Pods_Firestore_Benchmarks_iOS.framework */,
				5918805E993304321A05E82B /* Pods_Firestore_Example_iOS.framework */,
				BB92EB03E3F92485023F64ED /* Pods_Firestore_Example_iOS_Firestore_SwiftTests_iOS.framework */,
				B79CA87A1A01FC5329031C9B /* Pods_Firestore_FuzzTests_iOS.framework */,
				ECEBABC7E7B693BE808A1052 /* Pods_Firestore_IntegrationTests_iOS.framework */,
				2B50B3A0DF77100EEE887891 /* Pods_Firestore_Tests_iOS.framework */,
				6003F591195388D20070C39A /* UIKit.framework */,
				6003F5AF195388D20070C39A /* XCTest.framework */,
			);
			name = Frameworks;
			sourceTree = "<group>";
		};
		6003F593195388D20070C39A /* iOS */ = {
			isa = PBXGroup;
			children = (
				6003F594195388D20070C39A /* Supporting Files */,
				6003F59C195388D20070C39A /* FIRAppDelegate.h */,
				6003F59D195388D20070C39A /* FIRAppDelegate.m */,
				6003F5A5195388D20070C39A /* FIRViewController.h */,
				6003F5A6195388D20070C39A /* FIRViewController.m */,
				6003F5A8195388D20070C39A /* Images.xcassets */,
				71719F9D1E33DC2100824A3D /* LaunchScreen.storyboard */,
				873B8AEA1B1F5CCA007FD442 /* Main.storyboard */,
			);
			path = iOS;
			sourceTree = "<group>";
		};
		6003F594195388D20070C39A /* Supporting Files */ = {
			isa = PBXGroup;
			children = (
				6003F595195388D20070C39A /* Firestore-Info.plist */,
				6003F596195388D20070C39A /* InfoPlist.strings */,
				6003F599195388D20070C39A /* main.m */,
			);
			name = "Supporting Files";
			sourceTree = "<group>";
		};
		6003F5B5195388D20070C39A /* Tests */ = {
			isa = PBXGroup;
			children = (
				DE51B1831F0D48AC0013853F /* API */,
				DE51B1A81F0D48AC0013853F /* Core */,
				DE2EF06E1F3D07D7003D0CDC /* Immutable */,
				DE51B1BB1F0D48AC0013853F /* Integration */,
				DE51B1621F0D48AC0013853F /* Local */,
				DE51B17B1F0D48AC0013853F /* Model */,
				DE51B1B21F0D48AC0013853F /* Remote */,
				DE51B1931F0D48AC0013853F /* SpecTests */,
				6003F5B6195388D20070C39A /* Supporting Files */,
				DE51B1851F0D48AC0013853F /* Util */,
			);
			path = Tests;
			sourceTree = "<group>";
		};
		6003F5B6195388D20070C39A /* Supporting Files */ = {
			isa = PBXGroup;
			children = (
				6003F5B8195388D20070C39A /* InfoPlist.strings */,
				6003F5B7195388D20070C39A /* Tests-Info.plist */,
			);
			name = "Supporting Files";
			sourceTree = "<group>";
		};
		60FF7A9C1954A5C5007DD14C /* Podspec Metadata */ = {
			isa = PBXGroup;
			children = (
				8E002F4AD5D9B6197C940847 /* Firestore.podspec */,
				12F4357299652983A615F886 /* LICENSE */,
				D3CC3DC5338DCAF43A211155 /* README.md */,
			);
			name = "Podspec Metadata";
			sourceTree = "<group>";
		};
		618BBE7A20B89AAC00B5BCE7 /* CoreTestsProtos */ = {
			isa = PBXGroup;
			children = (
				618BBE7B20B89AAC00B5BCE7 /* firestore */,
				618BBE8320B89AAC00B5BCE7 /* google */,
			);
			name = CoreTestsProtos;
			path = ../Protos/cpp;
			sourceTree = "<group>";
		};
		618BBE7B20B89AAC00B5BCE7 /* firestore */ = {
			isa = PBXGroup;
			children = (
				618BBE7C20B89AAC00B5BCE7 /* local */,
			);
			path = firestore;
			sourceTree = "<group>";
		};
		618BBE7C20B89AAC00B5BCE7 /* local */ = {
			isa = PBXGroup;
			children = (
				618BBE7E20B89AAC00B5BCE7 /* maybe_document.pb.cc */,
				618BBE8020B89AAC00B5BCE7 /* maybe_document.pb.h */,
				618BBE8220B89AAC00B5BCE7 /* mutation.pb.cc */,
				618BBE8120B89AAC00B5BCE7 /* mutation.pb.h */,
				618BBE7D20B89AAC00B5BCE7 /* target.pb.cc */,
				618BBE7F20B89AAC00B5BCE7 /* target.pb.h */,
			);
			path = local;
			sourceTree = "<group>";
		};
		618BBE8320B89AAC00B5BCE7 /* google */ = {
			isa = PBXGroup;
			children = (
				618BBE9320B89AAC00B5BCE7 /* api */,
				618BBE8420B89AAC00B5BCE7 /* firestore */,
				618BBE9820B89AAC00B5BCE7 /* rpc */,
				618BBE9020B89AAC00B5BCE7 /* type */,
			);
			path = google;
			sourceTree = "<group>";
		};
		618BBE8420B89AAC00B5BCE7 /* firestore */ = {
			isa = PBXGroup;
			children = (
				618BBE8520B89AAC00B5BCE7 /* v1beta1 */,
			);
			path = firestore;
			sourceTree = "<group>";
		};
		618BBE8520B89AAC00B5BCE7 /* v1beta1 */ = {
			isa = PBXGroup;
			children = (
				618BBE8820B89AAC00B5BCE7 /* common.pb.cc */,
				618BBE8720B89AAC00B5BCE7 /* common.pb.h */,
				618BBE8E20B89AAC00B5BCE7 /* document.pb.cc */,
				618BBE8D20B89AAC00B5BCE7 /* document.pb.h */,
				618BBE8A20B89AAC00B5BCE7 /* firestore.pb.cc */,
				618BBE8920B89AAC00B5BCE7 /* firestore.pb.h */,
				618BBE8C20B89AAC00B5BCE7 /* query.pb.cc */,
				618BBE8620B89AAC00B5BCE7 /* query.pb.h */,
				618BBE8F20B89AAC00B5BCE7 /* write.pb.cc */,
				618BBE8B20B89AAC00B5BCE7 /* write.pb.h */,
			);
			path = v1beta1;
			sourceTree = "<group>";
		};
		618BBE9020B89AAC00B5BCE7 /* type */ = {
			isa = PBXGroup;
			children = (
				618BBE9220B89AAC00B5BCE7 /* latlng.pb.cc */,
				618BBE9120B89AAC00B5BCE7 /* latlng.pb.h */,
			);
			path = type;
			sourceTree = "<group>";
		};
		618BBE9320B89AAC00B5BCE7 /* api */ = {
			isa = PBXGroup;
			children = (
				618BBE9520B89AAC00B5BCE7 /* annotations.pb.cc */,
				618BBE9620B89AAC00B5BCE7 /* annotations.pb.h */,
				618BBE9720B89AAC00B5BCE7 /* http.pb.cc */,
				618BBE9420B89AAC00B5BCE7 /* http.pb.h */,
			);
			path = api;
			sourceTree = "<group>";
		};
		618BBE9820B89AAC00B5BCE7 /* rpc */ = {
			isa = PBXGroup;
			children = (
				618BBE9920B89AAC00B5BCE7 /* status.pb.cc */,
				618BBE9A20B89AAC00B5BCE7 /* status.pb.h */,
			);
			path = rpc;
			sourceTree = "<group>";
		};
		6EA39FDC20FE81DD008D461F /* FuzzingTargets */ = {
			isa = PBXGroup;
			children = (
				6E8302DE210222ED003E1EA3 /* FSTFuzzTestFieldPath.h */,
				6E8302DF21022309003E1EA3 /* FSTFuzzTestFieldPath.mm */,
				6EA39FDF20FE824E008D461F /* FSTFuzzTestSerializer.h */,
				6EA39FDD20FE820E008D461F /* FSTFuzzTestSerializer.mm */,
			);
			path = FuzzingTargets;
			sourceTree = "<group>";
		};
		6EDD3B5D20BF24A700C33877 /* FuzzTests */ = {
			isa = PBXGroup;
			children = (
				6EA39FDC20FE81DD008D461F /* FuzzingTargets */,
				6EDD3B5E20BF24D000C33877 /* FSTFuzzTestsPrincipal.mm */,
				6EDD3B5C20BF247500C33877 /* Firestore_FuzzTests_iOS-Info.plist */,
				6ED6DEA120F5502700FC6076 /* FuzzingResources */,
			);
			path = FuzzTests;
			sourceTree = "<group>";
		};
		AAEA2A72CFD1FA5AD34462F7 /* Pods */ = {
			isa = PBXGroup;
			children = (
				FA2E9952BA2B299C1156C43C /* Pods-Firestore_Benchmarks_iOS.debug.xcconfig */,
				A5FA86650A18F3B7A8162287 /* Pods-Firestore_Benchmarks_iOS.release.xcconfig */,
				69E6C311558EC77729A16CF1 /* Pods-Firestore_Example_iOS-Firestore_SwiftTests_iOS.debug.xcconfig */,
				11984BA0A99D7A7ABA5B0D90 /* Pods-Firestore_Example_iOS-Firestore_SwiftTests_iOS.release.xcconfig */,
				3C81DE3772628FE297055662 /* Pods-Firestore_Example_iOS.debug.xcconfig */,
				3F0992A4B83C60841C52E960 /* Pods-Firestore_Example_iOS.release.xcconfig */,
				84434E57CA72951015FC71BC /* Pods-Firestore_FuzzTests_iOS.debug.xcconfig */,
				97C492D2524E92927C11F425 /* Pods-Firestore_FuzzTests_iOS.release.xcconfig */,
				1277F98C20D2DF0867496976 /* Pods-Firestore_IntegrationTests_iOS.debug.xcconfig */,
				F354C0FE92645B56A6C6FD44 /* Pods-Firestore_IntegrationTests_iOS.release.xcconfig */,
				E592181BFD7C53C305123739 /* Pods-Firestore_Tests_iOS.debug.xcconfig */,
				B3F5B3AAE791A5911B9EAA82 /* Pods-Firestore_Tests_iOS.release.xcconfig */,
			);
			name = Pods;
			sourceTree = "<group>";
		};
		AB356EF5200E9D1A0089B766 /* model */ = {
			isa = PBXGroup;
			children = (
				AB71064B201FA60300344F18 /* database_id_test.cc */,
				B6152AD5202A5385000E5744 /* document_key_test.cc */,
				AB6B908320322E4D00CC290A /* document_test.cc */,
				549CCA5320A36E1F00BCEB75 /* field_mask_test.cc */,
				B686F2AD2023DDB20028D6BE /* field_path_test.cc */,
				AB356EF6200EA5EB0089B766 /* field_value_test.cc */,
				AB6B908520322E6D00CC290A /* maybe_document_test.cc */,
				AB6B908720322E8800CC290A /* no_document_test.cc */,
				549CCA5520A36E1F00BCEB75 /* precondition_test.cc */,
				B686F2B02024FFD70028D6BE /* resource_path_test.cc */,
				ABA495B9202B7E79008A7851 /* snapshot_version_test.cc */,
			);
			path = model;
			sourceTree = "<group>";
		};
		AB380CF7201937B800D97691 /* core */ = {
			isa = PBXGroup;
			children = (
				AB38D92E20235D22000A432D /* database_info_test.cc */,
				B9C261C26C5D311E1E3C0CB9 /* query_test.cc */,
				AB380CF82019382300D97691 /* target_id_generator_test.cc */,
			);
			path = core;
			sourceTree = "<group>";
		};
		AB38D9312023962A000A432D /* auth */ = {
			isa = PBXGroup;
			children = (
				AB38D9342023966E000A432D /* credentials_provider_test.cc */,
				AB38D93620239689000A432D /* empty_credentials_provider_test.cc */,
				ABC1D7E22023CDC500BA84F0 /* firebase_credentials_provider_test.mm */,
				ABC1D7DF2023A3EF00BA84F0 /* token_test.cc */,
				AB38D93220239654000A432D /* user_test.cc */,
			);
			path = auth;
			sourceTree = "<group>";
		};
		DE2EF06E1F3D07D7003D0CDC /* Immutable */ = {
			isa = PBXGroup;
			children = (
				DE2EF07E1F3D0B6E003D0CDC /* FSTArraySortedDictionaryTests.m */,
				DE2EF07F1F3D0B6E003D0CDC /* FSTImmutableSortedDictionary+Testing.h */,
				DE2EF0801F3D0B6E003D0CDC /* FSTImmutableSortedDictionary+Testing.m */,
				DE2EF0811F3D0B6E003D0CDC /* FSTImmutableSortedSet+Testing.h */,
				DE2EF0821F3D0B6E003D0CDC /* FSTImmutableSortedSet+Testing.m */,
				DE2EF0831F3D0B6E003D0CDC /* FSTLLRBValueNode+Test.h */,
				DE2EF0841F3D0B6E003D0CDC /* FSTTreeSortedDictionaryTests.m */,
			);
			name = Immutable;
			sourceTree = "<group>";
		};
		DE51B1621F0D48AC0013853F /* Local */ = {
			isa = PBXGroup;
			children = (
				5CC9650120A0E93200A2D6A1 /* FSTLRUGarbageCollectorTests.h */,
				5CC9650220A0E93200A2D6A1 /* FSTLRUGarbageCollectorTests.mm */,
				5CC9650620A0E9C600A2D6A1 /* FSTLevelDBLRUGarbageCollectorTests.mm */,
				5492E08F2021552B00B64F25 /* FSTLevelDBLocalStoreTests.mm */,
				5492E0862021552A00B64F25 /* FSTLevelDBMigrationsTests.mm */,
				5492E0872021552A00B64F25 /* FSTLevelDBMutationQueueTests.mm */,
				5492E0982021552C00B64F25 /* FSTLevelDBQueryCacheTests.mm */,
				5492E0922021552B00B64F25 /* FSTLevelDBRemoteDocumentCacheTests.mm */,
				132E36BB104830BD806351AC /* FSTLevelDBTransactionTests.mm */,
				5492E08A2021552A00B64F25 /* FSTLocalSerializerTests.mm */,
				5492E0912021552B00B64F25 /* FSTLocalStoreTests.h */,
				5492E0832021552A00B64F25 /* FSTLocalStoreTests.mm */,
				5CC9650420A0E9BD00A2D6A1 /* FSTMemoryLRUGarbageCollectorTests.mm */,
				5492E0882021552A00B64F25 /* FSTMemoryLocalStoreTests.mm */,
				5492E0972021552C00B64F25 /* FSTMemoryMutationQueueTests.mm */,
				5492E08B2021552B00B64F25 /* FSTMemoryQueryCacheTests.mm */,
				5492E08C2021552B00B64F25 /* FSTMemoryRemoteDocumentCacheTests.mm */,
				5492E0942021552C00B64F25 /* FSTMutationQueueTests.h */,
				5492E0962021552C00B64F25 /* FSTMutationQueueTests.mm */,
				5492E0992021552C00B64F25 /* FSTPersistenceTestHelpers.h */,
				5492E08D2021552B00B64F25 /* FSTPersistenceTestHelpers.mm */,
				5492E0952021552C00B64F25 /* FSTQueryCacheTests.h */,
				5492E0892021552A00B64F25 /* FSTQueryCacheTests.mm */,
				5492E09A2021552C00B64F25 /* FSTReferenceSetTests.mm */,
				5492E0852021552A00B64F25 /* FSTRemoteDocumentCacheTests.h */,
				5492E09C2021552D00B64F25 /* FSTRemoteDocumentCacheTests.mm */,
			);
			path = Local;
			sourceTree = "<group>";
		};
		DE51B17B1F0D48AC0013853F /* Model */ = {
			isa = PBXGroup;
			children = (
				5492E0B22021555000B64F25 /* FSTDocumentKeyTests.mm */,
				5492E0B32021555100B64F25 /* FSTDocumentSetTests.mm */,
				5492E0B62021555100B64F25 /* FSTDocumentTests.mm */,
				5492E0B82021555100B64F25 /* FSTFieldValueTests.mm */,
				5492E0B72021555100B64F25 /* FSTMutationTests.mm */,
				54A0352320A3AEC3003E0143 /* field_transform_test.mm */,
				54A0352220A3AEC3003E0143 /* transform_operations_test.mm */,
			);
			path = Model;
			sourceTree = "<group>";
		};
		DE51B1831F0D48AC0013853F /* API */ = {
			isa = PBXGroup;
			children = (
				5492E045202154AA00B64F25 /* FIRCollectionReferenceTests.mm */,
				5492E049202154AA00B64F25 /* FIRDocumentReferenceTests.mm */,
				5492E04B202154AA00B64F25 /* FIRDocumentSnapshotTests.mm */,
				5492E04C202154AA00B64F25 /* FIRFieldPathTests.mm */,
				5492E04A202154AA00B64F25 /* FIRFieldValueTests.mm */,
				5467FAFF203E56F8009C9584 /* FIRFirestoreTests.mm */,
				5492E048202154AA00B64F25 /* FIRGeoPointTests.mm */,
				5492E04F202154AA00B64F25 /* FIRQuerySnapshotTests.mm */,
				5492E046202154AA00B64F25 /* FIRQueryTests.mm */,
				5492E04D202154AA00B64F25 /* FIRSnapshotMetadataTests.mm */,
				B65D34A7203C99090076A5E1 /* FIRTimestampTest.m */,
				5492E047202154AA00B64F25 /* FSTAPIHelpers.h */,
				5492E04E202154AA00B64F25 /* FSTAPIHelpers.mm */,
			);
			path = API;
			sourceTree = "<group>";
		};
		DE51B1851F0D48AC0013853F /* Util */ = {
			isa = PBXGroup;
			children = (
				7346E61C20325C6900FD6CEF /* FSTDispatchQueueTests.mm */,
				54E9281C1F33950B00C1953E /* FSTEventAccumulator.h */,
				5492E0392021401F00B64F25 /* FSTEventAccumulator.mm */,
				DE51B1881F0D48AC0013853F /* FSTHelpers.h */,
				5492E03A2021401F00B64F25 /* FSTHelpers.mm */,
				54E9281E1F33950B00C1953E /* FSTIntegrationTestCase.h */,
				5491BC711FB44593008B3588 /* FSTIntegrationTestCase.mm */,
				54E9282A1F339CAD00C1953E /* XCTestCase+Await.h */,
				5492E0372021401E00B64F25 /* XCTestCase+Await.mm */,
			);
			path = Util;
			sourceTree = "<group>";
		};
		DE51B1931F0D48AC0013853F /* SpecTests */ = {
			isa = PBXGroup;
			children = (
				DE51B19C1F0D48AC0013853F /* json */,
				5492E02C20213FFB00B64F25 /* FSTLevelDBSpecTests.mm */,
				5492E02F20213FFC00B64F25 /* FSTMemorySpecTests.mm */,
				DE51B1961F0D48AC0013853F /* FSTMockDatastore.h */,
				5492E02D20213FFC00B64F25 /* FSTMockDatastore.mm */,
				DE51B1981F0D48AC0013853F /* FSTSpecTests.h */,
				5492E03020213FFC00B64F25 /* FSTSpecTests.mm */,
				DE51B19A1F0D48AC0013853F /* FSTSyncEngineTestDriver.h */,
				5492E02E20213FFC00B64F25 /* FSTSyncEngineTestDriver.mm */,
			);
			path = SpecTests;
			sourceTree = "<group>";
		};
		DE51B19C1F0D48AC0013853F /* json */ = {
			isa = PBXGroup;
			children = (
				DE51B1A71F0D48AC0013853F /* README.md */,
				54DA129C1F315EE100DD57A1 /* collection_spec_test.json */,
				54DA129D1F315EE100DD57A1 /* existence_filter_spec_test.json */,
				54DA129E1F315EE100DD57A1 /* limbo_spec_test.json */,
				54DA129F1F315EE100DD57A1 /* limit_spec_test.json */,
				54DA12A01F315EE100DD57A1 /* listen_spec_test.json */,
				54DA12A11F315EE100DD57A1 /* offline_spec_test.json */,
				54DA12A21F315EE100DD57A1 /* orderby_spec_test.json */,
				D5B2593BCB52957D62F1C9D3 /* perf_spec_test.json */,
				54DA12A31F315EE100DD57A1 /* persistence_spec_test.json */,
				3B843E4A1F3930A400548890 /* remote_store_spec_test.json */,
				54DA12A41F315EE100DD57A1 /* resume_token_spec_test.json */,
				54DA12A51F315EE100DD57A1 /* write_spec_test.json */,
			);
			path = json;
			sourceTree = "<group>";
		};
		DE51B1A81F0D48AC0013853F /* Core */ = {
			isa = PBXGroup;
			children = (
				5492E060202154B900B64F25 /* FSTEventManagerTests.mm */,
				5492E05D202154B900B64F25 /* FSTQueryListenerTests.mm */,
				5492E061202154B900B64F25 /* FSTQueryTests.mm */,
				5492E05A202154B800B64F25 /* FSTSyncEngine+Testing.h */,
				5492E05C202154B800B64F25 /* FSTViewSnapshotTest.mm */,
				5492E05E202154B900B64F25 /* FSTViewTests.mm */,
			);
			path = Core;
			sourceTree = "<group>";
		};
		DE51B1B21F0D48AC0013853F /* Remote */ = {
			isa = PBXGroup;
			children = (
				5492E0C22021557E00B64F25 /* FSTDatastoreTests.mm */,
				5492E0C32021557E00B64F25 /* FSTRemoteEventTests.mm */,
				5492E0C12021557E00B64F25 /* FSTSerializerBetaTests.mm */,
				5492E0C42021557E00B64F25 /* FSTWatchChange+Testing.h */,
				5492E0C02021557E00B64F25 /* FSTWatchChange+Testing.mm */,
				5492E0C52021557E00B64F25 /* FSTWatchChangeTests.mm */,
			);
			path = Remote;
			sourceTree = "<group>";
		};
		DE51B1BB1F0D48AC0013853F /* Integration */ = {
			isa = PBXGroup;
			children = (
				DE51B1BC1F0D48AC0013853F /* API */,
				DE03B3621F215E1600A30B9C /* CAcert.pem */,
				5492E07E202154EC00B64F25 /* FSTDatastoreTests.mm */,
				5492E07C202154EB00B64F25 /* FSTSmokeTests.mm */,
				5492E07D202154EB00B64F25 /* FSTStreamTests.mm */,
				5492E07B202154EB00B64F25 /* FSTTransactionTests.mm */,
			);
			path = Integration;
			sourceTree = "<group>";
		};
		DE51B1BC1F0D48AC0013853F /* API */ = {
			isa = PBXGroup;
			children = (
				73866A9F2082B069009BB4FF /* FIRArrayTransformTests.mm */,
				5492E070202154D600B64F25 /* FIRCursorTests.mm */,
				5492E06C202154D500B64F25 /* FIRDatabaseTests.mm */,
				5492E06A202154D500B64F25 /* FIRFieldsTests.mm */,
				6161B5012047140400A99DBB /* FIRFirestoreSourceTests.mm */,
				5492E06B202154D500B64F25 /* FIRListenerRegistrationTests.mm */,
				5492E069202154D500B64F25 /* FIRQueryTests.mm */,
				5492E06E202154D600B64F25 /* FIRServerTimestampTests.mm */,
				5492E071202154D600B64F25 /* FIRTypeTests.mm */,
				5492E06D202154D600B64F25 /* FIRValidationTests.mm */,
				5492E06F202154D600B64F25 /* FIRWriteBatchTests.mm */,
			);
			path = API;
			sourceTree = "<group>";
		};
/* End PBXGroup section */

/* Begin PBXNativeTarget section */
		54C9EDF02040E16300A969CD /* Firestore_SwiftTests_iOS */ = {
			isa = PBXNativeTarget;
			buildConfigurationList = 54C9EDFA2040E16300A969CD /* Build configuration list for PBXNativeTarget "Firestore_SwiftTests_iOS" */;
			buildPhases = (
				D2D94DFA64939EF6DECDF908 /* [CP] Check Pods Manifest.lock */,
				54C9EDED2040E16300A969CD /* Sources */,
				54C9EDEE2040E16300A969CD /* Frameworks */,
				54C9EDEF2040E16300A969CD /* Resources */,
				EA424838F4A5DD7B337F57AB /* [CP] Embed Pods Frameworks */,
			);
			buildRules = (
			);
			dependencies = (
				54C9EDF72040E16300A969CD /* PBXTargetDependency */,
			);
			name = Firestore_SwiftTests_iOS;
			productName = Firestore_SwiftTests_iOS;
			productReference = 54C9EDF12040E16300A969CD /* Firestore_SwiftTests_iOS.xctest */;
			productType = "com.apple.product-type.bundle.unit-test";
		};
		5CAE131820FFFED600BE9A4A /* Firestore_Benchmarks_iOS */ = {
			isa = PBXNativeTarget;
			buildConfigurationList = 5CAE132020FFFED600BE9A4A /* Build configuration list for PBXNativeTarget "Firestore_Benchmarks_iOS" */;
			buildPhases = (
				BF6384844477A4F850F0E89F /* [CP] Check Pods Manifest.lock */,
				5CAE131520FFFED600BE9A4A /* Sources */,
				5CAE131620FFFED600BE9A4A /* Frameworks */,
				5CAE131720FFFED600BE9A4A /* Resources */,
				4C71ED5B5EF024AEF16B5E55 /* [CP] Embed Pods Frameworks */,
			);
			buildRules = (
			);
			dependencies = (
				5CAE131F20FFFED600BE9A4A /* PBXTargetDependency */,
			);
			name = Firestore_Benchmarks_iOS;
			productName = Firestore_Benchmarks_iOS;
			productReference = 5CAE131920FFFED600BE9A4A /* Firestore_Benchmarks_iOS.xctest */;
			productType = "com.apple.product-type.bundle.unit-test";
		};
		6003F589195388D20070C39A /* Firestore_Example_iOS */ = {
			isa = PBXNativeTarget;
			buildConfigurationList = 6003F5BF195388D20070C39A /* Build configuration list for PBXNativeTarget "Firestore_Example_iOS" */;
			buildPhases = (
				83F2AB95D08093BB076EE521 /* [CP] Check Pods Manifest.lock */,
				6003F586195388D20070C39A /* Sources */,
				6003F587195388D20070C39A /* Frameworks */,
				6003F588195388D20070C39A /* Resources */,
				1EE692C7509A98D7EB03CA51 /* [CP] Embed Pods Frameworks */,
			);
			buildRules = (
			);
			dependencies = (
			);
			name = Firestore_Example_iOS;
			productName = Firestore;
			productReference = 6003F58A195388D20070C39A /* Firestore_Example_iOS.app */;
			productType = "com.apple.product-type.application";
		};
		6003F5AD195388D20070C39A /* Firestore_Tests_iOS */ = {
			isa = PBXNativeTarget;
			buildConfigurationList = 6003F5C2195388D20070C39A /* Build configuration list for PBXNativeTarget "Firestore_Tests_iOS" */;
			buildPhases = (
				8B469EB6DA9E6404589402E2 /* [CP] Check Pods Manifest.lock */,
				6003F5AA195388D20070C39A /* Sources */,
				6003F5AB195388D20070C39A /* Frameworks */,
				6003F5AC195388D20070C39A /* Resources */,
				329C25E418360CEF62F6CB2B /* [CP] Embed Pods Frameworks */,
			);
			buildRules = (
			);
			dependencies = (
				6003F5B4195388D20070C39A /* PBXTargetDependency */,
			);
			name = Firestore_Tests_iOS;
			productName = FirestoreTests;
			productReference = 6003F5AE195388D20070C39A /* Firestore_Tests_iOS.xctest */;
			productType = "com.apple.product-type.bundle.unit-test";
		};
		6EDD3AD120BF247500C33877 /* Firestore_FuzzTests_iOS */ = {
			isa = PBXNativeTarget;
			buildConfigurationList = 6EDD3B5820BF247500C33877 /* Build configuration list for PBXNativeTarget "Firestore_FuzzTests_iOS" */;
			buildPhases = (
				6EDD3AD420BF247500C33877 /* [CP] Check Pods Manifest.lock */,
				6EDD3AD520BF247500C33877 /* Sources */,
				6EDD3B4520BF247500C33877 /* Frameworks */,
				6EDD3B4A20BF247500C33877 /* Resources */,
				6EDD3B5720BF247500C33877 /* [CP] Embed Pods Frameworks */,
				6E622C7A20F52C8300B7E93A /* Run Script */,
			);
			buildRules = (
			);
			dependencies = (
				6EDD3AD220BF247500C33877 /* PBXTargetDependency */,
			);
			name = Firestore_FuzzTests_iOS;
			productName = FirestoreTests;
			productReference = 6EDD3B5B20BF247500C33877 /* Firestore_FuzzTests_iOS.xctest */;
			productType = "com.apple.product-type.bundle.unit-test";
		};
		DE03B2941F2149D600A30B9C /* Firestore_IntegrationTests_iOS */ = {
			isa = PBXNativeTarget;
			buildConfigurationList = DE03B2E61F2149D600A30B9C /* Build configuration list for PBXNativeTarget "Firestore_IntegrationTests_iOS" */;
			buildPhases = (
				A827A009A65B69DC1B80EAD4 /* [CP] Check Pods Manifest.lock */,
				DE03B2981F2149D600A30B9C /* Sources */,
				DE03B2D31F2149D600A30B9C /* Frameworks */,
				DE03B2D81F2149D600A30B9C /* Resources */,
				B7923D95031DB0DA112AAE9B /* [CP] Embed Pods Frameworks */,
			);
			buildRules = (
			);
			dependencies = (
				DE03B2951F2149D600A30B9C /* PBXTargetDependency */,
			);
			name = Firestore_IntegrationTests_iOS;
			productName = FirestoreTests;
			productReference = DE03B2E91F2149D600A30B9C /* Firestore_IntegrationTests_iOS.xctest */;
			productType = "com.apple.product-type.bundle.unit-test";
		};
/* End PBXNativeTarget section */

/* Begin PBXProject section */
		6003F582195388D10070C39A /* Project object */ = {
			isa = PBXProject;
			attributes = {
				CLASSPREFIX = FIR;
				LastSwiftUpdateCheck = 0920;
				LastUpgradeCheck = 0720;
				ORGANIZATIONNAME = Google;
				TargetAttributes = {
					54C9EDF02040E16300A969CD = {
						CreatedOnToolsVersion = 9.2;
						ProvisioningStyle = Automatic;
						TestTargetID = 6003F589195388D20070C39A;
					};
					5CAE131820FFFED600BE9A4A = {
						CreatedOnToolsVersion = 9.3.1;
						DevelopmentTeam = EQHXZ8M8AV;
						ProvisioningStyle = Automatic;
						TestTargetID = 6003F589195388D20070C39A;
					};
					6003F5AD195388D20070C39A = {
						DevelopmentTeam = EQHXZ8M8AV;
						TestTargetID = 6003F589195388D20070C39A;
					};
					6EDD3AD120BF247500C33877 = {
						DevelopmentTeam = EQHXZ8M8AV;
					};
					DE03B2941F2149D600A30B9C = {
						DevelopmentTeam = EQHXZ8M8AV;
					};
					DE29E7F51F2174B000909613 = {
						CreatedOnToolsVersion = 9.0;
						DevelopmentTeam = EQHXZ8M8AV;
					};
				};
			};
			buildConfigurationList = 6003F585195388D10070C39A /* Build configuration list for PBXProject "Firestore" */;
			compatibilityVersion = "Xcode 3.2";
			developmentRegion = English;
			hasScannedForEncodings = 0;
			knownRegions = (
				en,
				Base,
			);
			mainGroup = 6003F581195388D10070C39A;
			productRefGroup = 6003F58B195388D20070C39A /* Products */;
			projectDirPath = "";
			projectRoot = "";
			targets = (
				6003F589195388D20070C39A /* Firestore_Example_iOS */,
				6003F5AD195388D20070C39A /* Firestore_Tests_iOS */,
				54C9EDF02040E16300A969CD /* Firestore_SwiftTests_iOS */,
				DE03B2941F2149D600A30B9C /* Firestore_IntegrationTests_iOS */,
				DE29E7F51F2174B000909613 /* AllTests_iOS */,
				6EDD3AD120BF247500C33877 /* Firestore_FuzzTests_iOS */,
				5CAE131820FFFED600BE9A4A /* Firestore_Benchmarks_iOS */,
			);
		};
/* End PBXProject section */

/* Begin PBXResourcesBuildPhase section */
		54C9EDEF2040E16300A969CD /* Resources */ = {
			isa = PBXResourcesBuildPhase;
			buildActionMask = 2147483647;
			files = (
			);
			runOnlyForDeploymentPostprocessing = 0;
		};
		5CAE131720FFFED600BE9A4A /* Resources */ = {
			isa = PBXResourcesBuildPhase;
			buildActionMask = 2147483647;
			files = (
			);
			runOnlyForDeploymentPostprocessing = 0;
		};
		6003F588195388D20070C39A /* Resources */ = {
			isa = PBXResourcesBuildPhase;
			buildActionMask = 2147483647;
			files = (
				6003F5A9195388D20070C39A /* Images.xcassets in Resources */,
				873B8AEB1B1F5CCA007FD442 /* Main.storyboard in Resources */,
				71719F9F1E33DC2100824A3D /* LaunchScreen.storyboard in Resources */,
				6003F598195388D20070C39A /* InfoPlist.strings in Resources */,
			);
			runOnlyForDeploymentPostprocessing = 0;
		};
		6003F5AC195388D20070C39A /* Resources */ = {
			isa = PBXResourcesBuildPhase;
			buildActionMask = 2147483647;
			files = (
				6003F5BA195388D20070C39A /* InfoPlist.strings in Resources */,
				54DA12A61F315EE100DD57A1 /* collection_spec_test.json in Resources */,
				54DA12A71F315EE100DD57A1 /* existence_filter_spec_test.json in Resources */,
				54DA12A81F315EE100DD57A1 /* limbo_spec_test.json in Resources */,
				54DA12A91F315EE100DD57A1 /* limit_spec_test.json in Resources */,
				54DA12AA1F315EE100DD57A1 /* listen_spec_test.json in Resources */,
				54DA12AB1F315EE100DD57A1 /* offline_spec_test.json in Resources */,
				54DA12AC1F315EE100DD57A1 /* orderby_spec_test.json in Resources */,
				D5B25CBF07F65E885C9D68AB /* perf_spec_test.json in Resources */,
				54DA12AD1F315EE100DD57A1 /* persistence_spec_test.json in Resources */,
				3B843E4C1F3A182900548890 /* remote_store_spec_test.json in Resources */,
				54DA12AE1F315EE100DD57A1 /* resume_token_spec_test.json in Resources */,
				54DA12AF1F315EE100DD57A1 /* write_spec_test.json in Resources */,
			);
			runOnlyForDeploymentPostprocessing = 0;
		};
		6EDD3B4A20BF247500C33877 /* Resources */ = {
			isa = PBXResourcesBuildPhase;
			buildActionMask = 2147483647;
			files = (
				6E59498D20F55BA800ECD9A5 /* FuzzingResources in Resources */,
			);
			runOnlyForDeploymentPostprocessing = 0;
		};
		DE03B2D81F2149D600A30B9C /* Resources */ = {
			isa = PBXResourcesBuildPhase;
			buildActionMask = 2147483647;
			files = (
				DE03B3631F215E1A00A30B9C /* CAcert.pem in Resources */,
				DE03B2DD1F2149D600A30B9C /* InfoPlist.strings in Resources */,
			);
			runOnlyForDeploymentPostprocessing = 0;
		};
/* End PBXResourcesBuildPhase section */

/* Begin PBXShellScriptBuildPhase section */
		1EE692C7509A98D7EB03CA51 /* [CP] Embed Pods Frameworks */ = {
			isa = PBXShellScriptBuildPhase;
			buildActionMask = 2147483647;
			files = (
			);
			inputPaths = (
				"${SRCROOT}/Pods/Target Support Files/Pods-Firestore_Example_iOS/Pods-Firestore_Example_iOS-frameworks.sh",
				"${BUILT_PRODUCTS_DIR}/BoringSSL/openssl.framework",
				"${BUILT_PRODUCTS_DIR}/GTMSessionFetcher/GTMSessionFetcher.framework",
				"${BUILT_PRODUCTS_DIR}/GoogleUtilities/GoogleUtilities.framework",
				"${BUILT_PRODUCTS_DIR}/Protobuf/Protobuf.framework",
				"${BUILT_PRODUCTS_DIR}/gRPC/GRPCClient.framework",
				"${BUILT_PRODUCTS_DIR}/gRPC-C++/grpcpp.framework",
				"${BUILT_PRODUCTS_DIR}/gRPC-Core/grpc.framework",
				"${BUILT_PRODUCTS_DIR}/gRPC-ProtoRPC/ProtoRPC.framework",
				"${BUILT_PRODUCTS_DIR}/gRPC-RxLibrary/RxLibrary.framework",
				"${BUILT_PRODUCTS_DIR}/leveldb-library/leveldb.framework",
				"${BUILT_PRODUCTS_DIR}/nanopb/nanopb.framework",
			);
			name = "[CP] Embed Pods Frameworks";
			outputPaths = (
				"${TARGET_BUILD_DIR}/${FRAMEWORKS_FOLDER_PATH}/openssl.framework",
				"${TARGET_BUILD_DIR}/${FRAMEWORKS_FOLDER_PATH}/GTMSessionFetcher.framework",
				"${TARGET_BUILD_DIR}/${FRAMEWORKS_FOLDER_PATH}/GoogleUtilities.framework",
				"${TARGET_BUILD_DIR}/${FRAMEWORKS_FOLDER_PATH}/Protobuf.framework",
				"${TARGET_BUILD_DIR}/${FRAMEWORKS_FOLDER_PATH}/GRPCClient.framework",
				"${TARGET_BUILD_DIR}/${FRAMEWORKS_FOLDER_PATH}/grpcpp.framework",
				"${TARGET_BUILD_DIR}/${FRAMEWORKS_FOLDER_PATH}/grpc.framework",
				"${TARGET_BUILD_DIR}/${FRAMEWORKS_FOLDER_PATH}/ProtoRPC.framework",
				"${TARGET_BUILD_DIR}/${FRAMEWORKS_FOLDER_PATH}/RxLibrary.framework",
				"${TARGET_BUILD_DIR}/${FRAMEWORKS_FOLDER_PATH}/leveldb.framework",
				"${TARGET_BUILD_DIR}/${FRAMEWORKS_FOLDER_PATH}/nanopb.framework",
			);
			runOnlyForDeploymentPostprocessing = 0;
			shellPath = /bin/sh;
			shellScript = "\"${SRCROOT}/Pods/Target Support Files/Pods-Firestore_Example_iOS/Pods-Firestore_Example_iOS-frameworks.sh\"\n";
			showEnvVarsInLog = 0;
		};
		329C25E418360CEF62F6CB2B /* [CP] Embed Pods Frameworks */ = {
			isa = PBXShellScriptBuildPhase;
			buildActionMask = 2147483647;
			files = (
			);
			inputPaths = (
				"${SRCROOT}/Pods/Target Support Files/Pods-Firestore_Tests_iOS/Pods-Firestore_Tests_iOS-frameworks.sh",
				"${BUILT_PRODUCTS_DIR}/leveldb-library/leveldb.framework",
				"${BUILT_PRODUCTS_DIR}/GoogleTest/GoogleTest.framework",
				"${BUILT_PRODUCTS_DIR}/OCMock/OCMock.framework",
				"${BUILT_PRODUCTS_DIR}/ProtobufCpp/ProtobufCpp.framework",
			);
			name = "[CP] Embed Pods Frameworks";
			outputPaths = (
				"${TARGET_BUILD_DIR}/${FRAMEWORKS_FOLDER_PATH}/leveldb.framework",
				"${TARGET_BUILD_DIR}/${FRAMEWORKS_FOLDER_PATH}/GoogleTest.framework",
				"${TARGET_BUILD_DIR}/${FRAMEWORKS_FOLDER_PATH}/OCMock.framework",
				"${TARGET_BUILD_DIR}/${FRAMEWORKS_FOLDER_PATH}/ProtobufCpp.framework",
			);
			runOnlyForDeploymentPostprocessing = 0;
			shellPath = /bin/sh;
			shellScript = "\"${SRCROOT}/Pods/Target Support Files/Pods-Firestore_Tests_iOS/Pods-Firestore_Tests_iOS-frameworks.sh\"\n";
			showEnvVarsInLog = 0;
		};
		4C71ED5B5EF024AEF16B5E55 /* [CP] Embed Pods Frameworks */ = {
			isa = PBXShellScriptBuildPhase;
			buildActionMask = 2147483647;
			files = (
			);
			inputPaths = (
				"${SRCROOT}/Pods/Target Support Files/Pods-Firestore_Benchmarks_iOS/Pods-Firestore_Benchmarks_iOS-frameworks.sh",
				"${BUILT_PRODUCTS_DIR}/GoogleBenchmark/GoogleBenchmark.framework",
			);
			name = "[CP] Embed Pods Frameworks";
			outputPaths = (
				"${TARGET_BUILD_DIR}/${FRAMEWORKS_FOLDER_PATH}/GoogleBenchmark.framework",
			);
			runOnlyForDeploymentPostprocessing = 0;
			shellPath = /bin/sh;
			shellScript = "\"${SRCROOT}/Pods/Target Support Files/Pods-Firestore_Benchmarks_iOS/Pods-Firestore_Benchmarks_iOS-frameworks.sh\"\n";
			showEnvVarsInLog = 0;
		};
		6E622C7A20F52C8300B7E93A /* Run Script */ = {
			isa = PBXShellScriptBuildPhase;
			buildActionMask = 12;
			files = (
			);
			inputPaths = (
				"$(SRCROOT)/FuzzTests/FuzzingResources/Serializer/Corpus/TextProtos",
			);
			name = "Run Script";
			outputPaths = (
				"$(TARGET_BUILD_DIR)/FuzzTestsCorpus",
			);
			runOnlyForDeploymentPostprocessing = 0;
			shellPath = /bin/sh;
			shellScript = "\"${SRCROOT}/FuzzTests/FuzzingResources/Serializer/Corpus/ConvertTextToBinary.sh\"";
			showEnvVarsInLog = 0;
		};
		6EDD3AD420BF247500C33877 /* [CP] Check Pods Manifest.lock */ = {
			isa = PBXShellScriptBuildPhase;
			buildActionMask = 2147483647;
			files = (
			);
			inputPaths = (
				"${PODS_PODFILE_DIR_PATH}/Podfile.lock",
				"${PODS_ROOT}/Manifest.lock",
			);
			name = "[CP] Check Pods Manifest.lock";
			outputPaths = (
				"$(DERIVED_FILE_DIR)/Pods-Firestore_FuzzTests_iOS-checkManifestLockResult.txt",
			);
			runOnlyForDeploymentPostprocessing = 0;
			shellPath = /bin/sh;
			shellScript = "diff \"${PODS_PODFILE_DIR_PATH}/Podfile.lock\" \"${PODS_ROOT}/Manifest.lock\" > /dev/null\nif [ $? != 0 ] ; then\n    # print error to STDERR\n    echo \"error: The sandbox is not in sync with the Podfile.lock. Run 'pod install' or update your CocoaPods installation.\" >&2\n    exit 1\nfi\n# This output is used by Xcode 'outputs' to avoid re-running this script phase.\necho \"SUCCESS\" > \"${SCRIPT_OUTPUT_FILE_0}\"\n";
			showEnvVarsInLog = 0;
		};
		6EDD3B5720BF247500C33877 /* [CP] Embed Pods Frameworks */ = {
			isa = PBXShellScriptBuildPhase;
			buildActionMask = 2147483647;
			files = (
			);
			inputPaths = (
				"${SRCROOT}/Pods/Target Support Files/Pods-Firestore_FuzzTests_iOS/Pods-Firestore_FuzzTests_iOS-frameworks.sh",
				"${BUILT_PRODUCTS_DIR}/Protobuf/Protobuf.framework",
				"${BUILT_PRODUCTS_DIR}/LibFuzzer/LibFuzzer.framework",
			);
			name = "[CP] Embed Pods Frameworks";
			outputPaths = (
				"${TARGET_BUILD_DIR}/${FRAMEWORKS_FOLDER_PATH}/Protobuf.framework",
				"${TARGET_BUILD_DIR}/${FRAMEWORKS_FOLDER_PATH}/LibFuzzer.framework",
			);
			runOnlyForDeploymentPostprocessing = 0;
			shellPath = /bin/sh;
			shellScript = "\"${SRCROOT}/Pods/Target Support Files/Pods-Firestore_FuzzTests_iOS/Pods-Firestore_FuzzTests_iOS-frameworks.sh\"\n";
			showEnvVarsInLog = 0;
		};
		83F2AB95D08093BB076EE521 /* [CP] Check Pods Manifest.lock */ = {
			isa = PBXShellScriptBuildPhase;
			buildActionMask = 2147483647;
			files = (
			);
			inputPaths = (
				"${PODS_PODFILE_DIR_PATH}/Podfile.lock",
				"${PODS_ROOT}/Manifest.lock",
			);
			name = "[CP] Check Pods Manifest.lock";
			outputPaths = (
				"$(DERIVED_FILE_DIR)/Pods-Firestore_Example_iOS-checkManifestLockResult.txt",
			);
			runOnlyForDeploymentPostprocessing = 0;
			shellPath = /bin/sh;
			shellScript = "diff \"${PODS_PODFILE_DIR_PATH}/Podfile.lock\" \"${PODS_ROOT}/Manifest.lock\" > /dev/null\nif [ $? != 0 ] ; then\n    # print error to STDERR\n    echo \"error: The sandbox is not in sync with the Podfile.lock. Run 'pod install' or update your CocoaPods installation.\" >&2\n    exit 1\nfi\n# This output is used by Xcode 'outputs' to avoid re-running this script phase.\necho \"SUCCESS\" > \"${SCRIPT_OUTPUT_FILE_0}\"\n";
			showEnvVarsInLog = 0;
		};
		8B469EB6DA9E6404589402E2 /* [CP] Check Pods Manifest.lock */ = {
			isa = PBXShellScriptBuildPhase;
			buildActionMask = 2147483647;
			files = (
			);
			inputPaths = (
				"${PODS_PODFILE_DIR_PATH}/Podfile.lock",
				"${PODS_ROOT}/Manifest.lock",
			);
			name = "[CP] Check Pods Manifest.lock";
			outputPaths = (
				"$(DERIVED_FILE_DIR)/Pods-Firestore_Tests_iOS-checkManifestLockResult.txt",
			);
			runOnlyForDeploymentPostprocessing = 0;
			shellPath = /bin/sh;
			shellScript = "diff \"${PODS_PODFILE_DIR_PATH}/Podfile.lock\" \"${PODS_ROOT}/Manifest.lock\" > /dev/null\nif [ $? != 0 ] ; then\n    # print error to STDERR\n    echo \"error: The sandbox is not in sync with the Podfile.lock. Run 'pod install' or update your CocoaPods installation.\" >&2\n    exit 1\nfi\n# This output is used by Xcode 'outputs' to avoid re-running this script phase.\necho \"SUCCESS\" > \"${SCRIPT_OUTPUT_FILE_0}\"\n";
			showEnvVarsInLog = 0;
		};
		A827A009A65B69DC1B80EAD4 /* [CP] Check Pods Manifest.lock */ = {
			isa = PBXShellScriptBuildPhase;
			buildActionMask = 2147483647;
			files = (
			);
			inputPaths = (
				"${PODS_PODFILE_DIR_PATH}/Podfile.lock",
				"${PODS_ROOT}/Manifest.lock",
			);
			name = "[CP] Check Pods Manifest.lock";
			outputPaths = (
				"$(DERIVED_FILE_DIR)/Pods-Firestore_IntegrationTests_iOS-checkManifestLockResult.txt",
			);
			runOnlyForDeploymentPostprocessing = 0;
			shellPath = /bin/sh;
			shellScript = "diff \"${PODS_PODFILE_DIR_PATH}/Podfile.lock\" \"${PODS_ROOT}/Manifest.lock\" > /dev/null\nif [ $? != 0 ] ; then\n    # print error to STDERR\n    echo \"error: The sandbox is not in sync with the Podfile.lock. Run 'pod install' or update your CocoaPods installation.\" >&2\n    exit 1\nfi\n# This output is used by Xcode 'outputs' to avoid re-running this script phase.\necho \"SUCCESS\" > \"${SCRIPT_OUTPUT_FILE_0}\"\n";
			showEnvVarsInLog = 0;
		};
		B7923D95031DB0DA112AAE9B /* [CP] Embed Pods Frameworks */ = {
			isa = PBXShellScriptBuildPhase;
			buildActionMask = 2147483647;
			files = (
			);
			inputPaths = (
				"${SRCROOT}/Pods/Target Support Files/Pods-Firestore_IntegrationTests_iOS/Pods-Firestore_IntegrationTests_iOS-frameworks.sh",
				"${BUILT_PRODUCTS_DIR}/leveldb-library/leveldb.framework",
				"${BUILT_PRODUCTS_DIR}/GoogleTest/GoogleTest.framework",
				"${BUILT_PRODUCTS_DIR}/OCMock/OCMock.framework",
			);
			name = "[CP] Embed Pods Frameworks";
			outputPaths = (
				"${TARGET_BUILD_DIR}/${FRAMEWORKS_FOLDER_PATH}/leveldb.framework",
				"${TARGET_BUILD_DIR}/${FRAMEWORKS_FOLDER_PATH}/GoogleTest.framework",
				"${TARGET_BUILD_DIR}/${FRAMEWORKS_FOLDER_PATH}/OCMock.framework",
			);
			runOnlyForDeploymentPostprocessing = 0;
			shellPath = /bin/sh;
			shellScript = "\"${SRCROOT}/Pods/Target Support Files/Pods-Firestore_IntegrationTests_iOS/Pods-Firestore_IntegrationTests_iOS-frameworks.sh\"\n";
			showEnvVarsInLog = 0;
		};
		BF6384844477A4F850F0E89F /* [CP] Check Pods Manifest.lock */ = {
			isa = PBXShellScriptBuildPhase;
			buildActionMask = 2147483647;
			files = (
			);
			inputPaths = (
				"${PODS_PODFILE_DIR_PATH}/Podfile.lock",
				"${PODS_ROOT}/Manifest.lock",
			);
			name = "[CP] Check Pods Manifest.lock";
			outputPaths = (
				"$(DERIVED_FILE_DIR)/Pods-Firestore_Benchmarks_iOS-checkManifestLockResult.txt",
			);
			runOnlyForDeploymentPostprocessing = 0;
			shellPath = /bin/sh;
			shellScript = "diff \"${PODS_PODFILE_DIR_PATH}/Podfile.lock\" \"${PODS_ROOT}/Manifest.lock\" > /dev/null\nif [ $? != 0 ] ; then\n    # print error to STDERR\n    echo \"error: The sandbox is not in sync with the Podfile.lock. Run 'pod install' or update your CocoaPods installation.\" >&2\n    exit 1\nfi\n# This output is used by Xcode 'outputs' to avoid re-running this script phase.\necho \"SUCCESS\" > \"${SCRIPT_OUTPUT_FILE_0}\"\n";
			showEnvVarsInLog = 0;
		};
		D2D94DFA64939EF6DECDF908 /* [CP] Check Pods Manifest.lock */ = {
			isa = PBXShellScriptBuildPhase;
			buildActionMask = 2147483647;
			files = (
			);
			inputPaths = (
				"${PODS_PODFILE_DIR_PATH}/Podfile.lock",
				"${PODS_ROOT}/Manifest.lock",
			);
			name = "[CP] Check Pods Manifest.lock";
			outputPaths = (
				"$(DERIVED_FILE_DIR)/Pods-Firestore_Example_iOS-Firestore_SwiftTests_iOS-checkManifestLockResult.txt",
			);
			runOnlyForDeploymentPostprocessing = 0;
			shellPath = /bin/sh;
			shellScript = "diff \"${PODS_PODFILE_DIR_PATH}/Podfile.lock\" \"${PODS_ROOT}/Manifest.lock\" > /dev/null\nif [ $? != 0 ] ; then\n    # print error to STDERR\n    echo \"error: The sandbox is not in sync with the Podfile.lock. Run 'pod install' or update your CocoaPods installation.\" >&2\n    exit 1\nfi\n# This output is used by Xcode 'outputs' to avoid re-running this script phase.\necho \"SUCCESS\" > \"${SCRIPT_OUTPUT_FILE_0}\"\n";
			showEnvVarsInLog = 0;
		};
		EA424838F4A5DD7B337F57AB /* [CP] Embed Pods Frameworks */ = {
			isa = PBXShellScriptBuildPhase;
			buildActionMask = 2147483647;
			files = (
			);
			inputPaths = (
				"${SRCROOT}/Pods/Target Support Files/Pods-Firestore_Example_iOS-Firestore_SwiftTests_iOS/Pods-Firestore_Example_iOS-Firestore_SwiftTests_iOS-frameworks.sh",
				"${BUILT_PRODUCTS_DIR}/BoringSSL/openssl.framework",
				"${BUILT_PRODUCTS_DIR}/GTMSessionFetcher/GTMSessionFetcher.framework",
				"${BUILT_PRODUCTS_DIR}/GoogleUtilities/GoogleUtilities.framework",
				"${BUILT_PRODUCTS_DIR}/Protobuf/Protobuf.framework",
				"${BUILT_PRODUCTS_DIR}/gRPC/GRPCClient.framework",
				"${BUILT_PRODUCTS_DIR}/gRPC-C++/grpcpp.framework",
				"${BUILT_PRODUCTS_DIR}/gRPC-Core/grpc.framework",
				"${BUILT_PRODUCTS_DIR}/gRPC-ProtoRPC/ProtoRPC.framework",
				"${BUILT_PRODUCTS_DIR}/gRPC-RxLibrary/RxLibrary.framework",
				"${BUILT_PRODUCTS_DIR}/leveldb-library/leveldb.framework",
				"${BUILT_PRODUCTS_DIR}/nanopb/nanopb.framework",
			);
			name = "[CP] Embed Pods Frameworks";
			outputPaths = (
				"${TARGET_BUILD_DIR}/${FRAMEWORKS_FOLDER_PATH}/openssl.framework",
				"${TARGET_BUILD_DIR}/${FRAMEWORKS_FOLDER_PATH}/GTMSessionFetcher.framework",
				"${TARGET_BUILD_DIR}/${FRAMEWORKS_FOLDER_PATH}/GoogleUtilities.framework",
				"${TARGET_BUILD_DIR}/${FRAMEWORKS_FOLDER_PATH}/Protobuf.framework",
				"${TARGET_BUILD_DIR}/${FRAMEWORKS_FOLDER_PATH}/GRPCClient.framework",
				"${TARGET_BUILD_DIR}/${FRAMEWORKS_FOLDER_PATH}/grpcpp.framework",
				"${TARGET_BUILD_DIR}/${FRAMEWORKS_FOLDER_PATH}/grpc.framework",
				"${TARGET_BUILD_DIR}/${FRAMEWORKS_FOLDER_PATH}/ProtoRPC.framework",
				"${TARGET_BUILD_DIR}/${FRAMEWORKS_FOLDER_PATH}/RxLibrary.framework",
				"${TARGET_BUILD_DIR}/${FRAMEWORKS_FOLDER_PATH}/leveldb.framework",
				"${TARGET_BUILD_DIR}/${FRAMEWORKS_FOLDER_PATH}/nanopb.framework",
			);
			runOnlyForDeploymentPostprocessing = 0;
			shellPath = /bin/sh;
			shellScript = "\"${SRCROOT}/Pods/Target Support Files/Pods-Firestore_Example_iOS-Firestore_SwiftTests_iOS/Pods-Firestore_Example_iOS-Firestore_SwiftTests_iOS-frameworks.sh\"\n";
			showEnvVarsInLog = 0;
		};
/* End PBXShellScriptBuildPhase section */

/* Begin PBXSourcesBuildPhase section */
		54C9EDED2040E16300A969CD /* Sources */ = {
			isa = PBXSourcesBuildPhase;
			buildActionMask = 2147483647;
			files = (
				544A20EE20F6C10C004E52CD /* BasicCompileTests.swift in Sources */,
				5495EB032040E90200EBA509 /* CodableGeoPointTests.swift in Sources */,
			);
			runOnlyForDeploymentPostprocessing = 0;
		};
		5CAE131520FFFED600BE9A4A /* Sources */ = {
			isa = PBXSourcesBuildPhase;
			buildActionMask = 2147483647;
			files = (
				132E3EE56C143B2C9ACB6187 /* FSTLevelDBBenchmarkTests.mm in Sources */,
			);
			runOnlyForDeploymentPostprocessing = 0;
		};
		6003F586195388D20070C39A /* Sources */ = {
			isa = PBXSourcesBuildPhase;
			buildActionMask = 2147483647;
			files = (
				6003F59E195388D20070C39A /* FIRAppDelegate.m in Sources */,
				6003F5A7195388D20070C39A /* FIRViewController.m in Sources */,
				6003F59A195388D20070C39A /* main.m in Sources */,
			);
			runOnlyForDeploymentPostprocessing = 0;
		};
		6003F5AA195388D20070C39A /* Sources */ = {
			isa = PBXSourcesBuildPhase;
			buildActionMask = 2147483647;
			files = (
				5492E050202154AA00B64F25 /* FIRCollectionReferenceTests.mm in Sources */,
				5492E053202154AB00B64F25 /* FIRDocumentReferenceTests.mm in Sources */,
				5492E055202154AB00B64F25 /* FIRDocumentSnapshotTests.mm in Sources */,
				5492E056202154AB00B64F25 /* FIRFieldPathTests.mm in Sources */,
				5492E054202154AB00B64F25 /* FIRFieldValueTests.mm in Sources */,
				5467FB01203E5717009C9584 /* FIRFirestoreTests.mm in Sources */,
				5492E052202154AB00B64F25 /* FIRGeoPointTests.mm in Sources */,
				5492E059202154AB00B64F25 /* FIRQuerySnapshotTests.mm in Sources */,
				5492E051202154AA00B64F25 /* FIRQueryTests.mm in Sources */,
				5492E057202154AB00B64F25 /* FIRSnapshotMetadataTests.mm in Sources */,
				B65D34A9203C995B0076A5E1 /* FIRTimestampTest.m in Sources */,
				5492E058202154AB00B64F25 /* FSTAPIHelpers.mm in Sources */,
				DE2EF0851F3D0B6E003D0CDC /* FSTArraySortedDictionaryTests.m in Sources */,
				5492E0C82021557E00B64F25 /* FSTDatastoreTests.mm in Sources */,
				7346E61D20325C6900FD6CEF /* FSTDispatchQueueTests.mm in Sources */,
				5492E0B92021555100B64F25 /* FSTDocumentKeyTests.mm in Sources */,
				5492E0BA2021555100B64F25 /* FSTDocumentSetTests.mm in Sources */,
				5492E0BD2021555100B64F25 /* FSTDocumentTests.mm in Sources */,
				5492E03E2021401F00B64F25 /* FSTEventAccumulator.mm in Sources */,
				5492E067202154B900B64F25 /* FSTEventManagerTests.mm in Sources */,
				5492E0BF2021555100B64F25 /* FSTFieldValueTests.mm in Sources */,
				54764FAF1FAA21B90085E60A /* FSTGoogleTestTests.mm in Sources */,
				5492E03F2021401F00B64F25 /* FSTHelpers.mm in Sources */,
				DE2EF0861F3D0B6E003D0CDC /* FSTImmutableSortedDictionary+Testing.m in Sources */,
				DE2EF0871F3D0B6E003D0CDC /* FSTImmutableSortedSet+Testing.m in Sources */,
				5491BC721FB44593008B3588 /* FSTIntegrationTestCase.mm in Sources */,
				5CC9650320A0E93200A2D6A1 /* FSTLRUGarbageCollectorTests.mm in Sources */,
				5CC9650720A0E9C600A2D6A1 /* FSTLevelDBLRUGarbageCollectorTests.mm in Sources */,
				5492E0A82021552D00B64F25 /* FSTLevelDBLocalStoreTests.mm in Sources */,
				5492E09F2021552D00B64F25 /* FSTLevelDBMigrationsTests.mm in Sources */,
				5492E0A02021552D00B64F25 /* FSTLevelDBMutationQueueTests.mm in Sources */,
				5492E0AE2021552D00B64F25 /* FSTLevelDBQueryCacheTests.mm in Sources */,
				5492E0AA2021552D00B64F25 /* FSTLevelDBRemoteDocumentCacheTests.mm in Sources */,
				5492E03120213FFC00B64F25 /* FSTLevelDBSpecTests.mm in Sources */,
				132E3E53179DE287D875F3F2 /* FSTLevelDBTransactionTests.mm in Sources */,
				5492E0A32021552D00B64F25 /* FSTLocalSerializerTests.mm in Sources */,
				5492E09D2021552D00B64F25 /* FSTLocalStoreTests.mm in Sources */,
				5CC9650520A0E9BD00A2D6A1 /* FSTMemoryLRUGarbageCollectorTests.mm in Sources */,
				5492E0A12021552D00B64F25 /* FSTMemoryLocalStoreTests.mm in Sources */,
				5492E0AD2021552D00B64F25 /* FSTMemoryMutationQueueTests.mm in Sources */,
				5492E0A42021552D00B64F25 /* FSTMemoryQueryCacheTests.mm in Sources */,
				5492E0A52021552D00B64F25 /* FSTMemoryRemoteDocumentCacheTests.mm in Sources */,
				5492E03420213FFC00B64F25 /* FSTMemorySpecTests.mm in Sources */,
				5492E03220213FFC00B64F25 /* FSTMockDatastore.mm in Sources */,
				5492E0AC2021552D00B64F25 /* FSTMutationQueueTests.mm in Sources */,
				5492E0BE2021555100B64F25 /* FSTMutationTests.mm in Sources */,
				5492E0A62021552D00B64F25 /* FSTPersistenceTestHelpers.mm in Sources */,
				5492E0A22021552D00B64F25 /* FSTQueryCacheTests.mm in Sources */,
				5492E064202154B900B64F25 /* FSTQueryListenerTests.mm in Sources */,
				5492E068202154B900B64F25 /* FSTQueryTests.mm in Sources */,
				5492E0AF2021552D00B64F25 /* FSTReferenceSetTests.mm in Sources */,
				5492E0B12021552D00B64F25 /* FSTRemoteDocumentCacheTests.mm in Sources */,
				5492E0C92021557E00B64F25 /* FSTRemoteEventTests.mm in Sources */,
				5492E0C72021557E00B64F25 /* FSTSerializerBetaTests.mm in Sources */,
				5492E03520213FFC00B64F25 /* FSTSpecTests.mm in Sources */,
				5492E03320213FFC00B64F25 /* FSTSyncEngineTestDriver.mm in Sources */,
				DE2EF0881F3D0B6E003D0CDC /* FSTTreeSortedDictionaryTests.m in Sources */,
				5492E063202154B900B64F25 /* FSTViewSnapshotTest.mm in Sources */,
				5492E065202154B900B64F25 /* FSTViewTests.mm in Sources */,
				5492E0C62021557E00B64F25 /* FSTWatchChange+Testing.mm in Sources */,
				5492E0CA2021557E00B64F25 /* FSTWatchChangeTests.mm in Sources */,
				5492E03C2021401F00B64F25 /* XCTestCase+Await.mm in Sources */,
				618BBEAF20B89AAC00B5BCE7 /* annotations.pb.cc in Sources */,
				5467FB08203E6A44009C9584 /* app_testing.mm in Sources */,
				54EB764D202277B30088B8F3 /* array_sorted_map_test.cc in Sources */,
				B6FB4684208EA0EC00554BA2 /* async_queue_libdispatch_test.mm in Sources */,
				B6FB4685208EA0F000554BA2 /* async_queue_std_test.cc in Sources */,
				B6FB467D208E9D3C00554BA2 /* async_queue_test.cc in Sources */,
				54740A581FC914F000713A1A /* autoid_test.cc in Sources */,
				AB380D02201BC69F00D97691 /* bits_test.cc in Sources */,
				618BBEA920B89AAC00B5BCE7 /* common.pb.cc in Sources */,
				548DB929200D59F600E00ABC /* comparison_test.cc in Sources */,
				ABC1D7DC2023A04B00BA84F0 /* credentials_provider_test.cc in Sources */,
				ABE6637A201FA81900ED349A /* database_id_test.cc in Sources */,
				AB38D93020236E21000A432D /* database_info_test.cc in Sources */,
				546854AA20A36867004BDBD5 /* datastore_test.mm in Sources */,
				618BBEAC20B89AAC00B5BCE7 /* document.pb.cc in Sources */,
				B6152AD7202A53CB000E5744 /* document_key_test.cc in Sources */,
				AB6B908420322E4D00CC290A /* document_test.cc in Sources */,
				ABC1D7DD2023A04F00BA84F0 /* empty_credentials_provider_test.cc in Sources */,
				B6FB468E208F9BAB00554BA2 /* executor_libdispatch_test.mm in Sources */,
				B6FB468F208F9BAE00554BA2 /* executor_std_test.cc in Sources */,
				B6FB4690208F9BB300554BA2 /* executor_test.cc in Sources */,
				B6D1B68520E2AB1B00B35856 /* exponential_backoff_test.cc in Sources */,
				549CCA5720A36E1F00BCEB75 /* field_mask_test.cc in Sources */,
				B686F2AF2023DDEE0028D6BE /* field_path_test.cc in Sources */,
				54A0352620A3AED0003E0143 /* field_transform_test.mm in Sources */,
				AB356EF7200EA5EB0089B766 /* field_value_test.cc in Sources */,
				D94A1862B8FB778225DB54A1 /* filesystem_test.cc in Sources */,
				ABC1D7E42024AFDE00BA84F0 /* firebase_credentials_provider_test.mm in Sources */,
				618BBEAA20B89AAC00B5BCE7 /* firestore.pb.cc in Sources */,
				AB7BAB342012B519001E0872 /* geo_point_test.cc in Sources */,
				B6BBE43121262CF400C6A53E /* grpc_stream_test.cc in Sources */,
				333FCB7BB0C9986B5DF28FC8 /* grpc_stream_tester.cc in Sources */,
				73FE5066020EF9B2892C86BF /* hard_assert_test.cc in Sources */,
				54511E8E209805F8005BD28F /* hashing_test.cc in Sources */,
				618BBEB020B89AAC00B5BCE7 /* http.pb.cc in Sources */,
				54A0353520A3D8CB003E0143 /* iterator_adaptors_test.cc in Sources */,
				618BBEAE20B89AAC00B5BCE7 /* latlng.pb.cc in Sources */,
				54995F6F205B6E12004EFFA0 /* leveldb_key_test.cc in Sources */,
				BEE0294A23AB993E5DE0E946 /* leveldb_util_test.cc in Sources */,
				020AFD89BB40E5175838BB76 /* local_serializer_test.cc in Sources */,
				54C2294F1FECABAE007D065B /* log_test.cc in Sources */,
				618BBEA720B89AAC00B5BCE7 /* maybe_document.pb.cc in Sources */,
				AB6B908620322E6D00CC290A /* maybe_document_test.cc in Sources */,
				618BBEA820B89AAC00B5BCE7 /* mutation.pb.cc in Sources */,
				AB6B908820322E8800CC290A /* no_document_test.cc in Sources */,
				AB380D04201BC6E400D97691 /* ordered_code_test.cc in Sources */,
				5A080105CCBFDB6BF3F3772D /* path_test.cc in Sources */,
				549CCA5920A36E1F00BCEB75 /* precondition_test.cc in Sources */,
				618BBEAB20B89AAC00B5BCE7 /* query.pb.cc in Sources */,
				6F3CAC76D918D6B0917EDF92 /* query_test.cc in Sources */,
				B686F2B22025000D0028D6BE /* resource_path_test.cc in Sources */,
				54740A571FC914BA00713A1A /* secure_random_test.cc in Sources */,
				61F72C5620BC48FD001A68CB /* serializer_test.cc in Sources */,
				ABA495BB202B7E80008A7851 /* snapshot_version_test.cc in Sources */,
				549CCA5220A36DBC00BCEB75 /* sorted_map_test.cc in Sources */,
				549CCA5020A36DBC00BCEB75 /* sorted_set_test.cc in Sources */,
				618BBEB120B89AAC00B5BCE7 /* status.pb.cc in Sources */,
				54A0352F20A3B3D8003E0143 /* status_test.cc in Sources */,
				54A0353020A3B3D8003E0143 /* statusor_test.cc in Sources */,
				B66D8996213609EE0086DA0C /* stream_test.mm in Sources */,
				1CAA9012B25F975D445D5978 /* strerror_test.cc in Sources */,
				36FD4CE79613D18BC783C55B /* string_apple_test.mm in Sources */,
				0535C1B65DADAE1CE47FA3CA /* string_format_apple_test.mm in Sources */,
				54131E9720ADE679001DF3FF /* string_format_test.cc in Sources */,
				AB380CFE201A2F4500D97691 /* string_util_test.cc in Sources */,
				DD5976A45071455FF3FE74B8 /* string_win_test.cc in Sources */,
				618BBEA620B89AAC00B5BCE7 /* target.pb.cc in Sources */,
				AB380CFB2019388600D97691 /* target_id_generator_test.cc in Sources */,
				54A0352A20A3B3BD003E0143 /* testutil.cc in Sources */,
				ABF6506C201131F8005F2C74 /* timestamp_test.cc in Sources */,
				ABC1D7E12023A40C00BA84F0 /* token_test.cc in Sources */,
				54A0352720A3AED0003E0143 /* transform_operations_test.mm in Sources */,
				549CCA5120A36DBC00BCEB75 /* tree_sorted_map_test.cc in Sources */,
				C80B10E79CDD7EF7843C321E /* type_traits_apple_test.mm in Sources */,
				ABC1D7DE2023A05300BA84F0 /* user_test.cc in Sources */,
				618BBEAD20B89AAC00B5BCE7 /* write.pb.cc in Sources */,
			);
			runOnlyForDeploymentPostprocessing = 0;
		};
		6EDD3AD520BF247500C33877 /* Sources */ = {
			isa = PBXSourcesBuildPhase;
			buildActionMask = 2147483647;
			files = (
				6E8302E021022309003E1EA3 /* FSTFuzzTestFieldPath.mm in Sources */,
				6EA39FDE20FE820E008D461F /* FSTFuzzTestSerializer.mm in Sources */,
				6EDD3B6020BF25AE00C33877 /* FSTFuzzTestsPrincipal.mm in Sources */,
			);
			runOnlyForDeploymentPostprocessing = 0;
		};
		DE03B2981F2149D600A30B9C /* Sources */ = {
			isa = PBXSourcesBuildPhase;
			buildActionMask = 2147483647;
			files = (
				73866AA12082B0A5009BB4FF /* FIRArrayTransformTests.mm in Sources */,
				5492E079202154D600B64F25 /* FIRCursorTests.mm in Sources */,
				5492E075202154D600B64F25 /* FIRDatabaseTests.mm in Sources */,
				5492E073202154D600B64F25 /* FIRFieldsTests.mm in Sources */,
				6161B5032047140C00A99DBB /* FIRFirestoreSourceTests.mm in Sources */,
				5492E074202154D600B64F25 /* FIRListenerRegistrationTests.mm in Sources */,
				5492E072202154D600B64F25 /* FIRQueryTests.mm in Sources */,
				5492E077202154D600B64F25 /* FIRServerTimestampTests.mm in Sources */,
				5492E07A202154D600B64F25 /* FIRTypeTests.mm in Sources */,
				5492E076202154D600B64F25 /* FIRValidationTests.mm in Sources */,
				5492E078202154D600B64F25 /* FIRWriteBatchTests.mm in Sources */,
				5492E082202154EC00B64F25 /* FSTDatastoreTests.mm in Sources */,
				5492E041202143E700B64F25 /* FSTEventAccumulator.mm in Sources */,
				5492E0422021440500B64F25 /* FSTHelpers.mm in Sources */,
				5491BC731FB44593008B3588 /* FSTIntegrationTestCase.mm in Sources */,
				5492E080202154EC00B64F25 /* FSTSmokeTests.mm in Sources */,
				5492E081202154EC00B64F25 /* FSTStreamTests.mm in Sources */,
				5492E07F202154EC00B64F25 /* FSTTransactionTests.mm in Sources */,
				5492E0442021457E00B64F25 /* XCTestCase+Await.mm in Sources */,
				EBFC611B1BF195D0EC710AF4 /* app_testing.mm in Sources */,
				CA989C0E6020C372A62B7062 /* testutil.cc in Sources */,
			);
			runOnlyForDeploymentPostprocessing = 0;
		};
/* End PBXSourcesBuildPhase section */

/* Begin PBXTargetDependency section */
		54C9EDF72040E16300A969CD /* PBXTargetDependency */ = {
			isa = PBXTargetDependency;
			target = 6003F589195388D20070C39A /* Firestore_Example_iOS */;
			targetProxy = 54C9EDF62040E16300A969CD /* PBXContainerItemProxy */;
		};
		54C9EDFF2040E41900A969CD /* PBXTargetDependency */ = {
			isa = PBXTargetDependency;
			target = 54C9EDF02040E16300A969CD /* Firestore_SwiftTests_iOS */;
			targetProxy = 54C9EDFE2040E41900A969CD /* PBXContainerItemProxy */;
		};
		5CAE131F20FFFED600BE9A4A /* PBXTargetDependency */ = {
			isa = PBXTargetDependency;
			target = 6003F589195388D20070C39A /* Firestore_Example_iOS */;
			targetProxy = 5CAE131E20FFFED600BE9A4A /* PBXContainerItemProxy */;
		};
		6003F5B4195388D20070C39A /* PBXTargetDependency */ = {
			isa = PBXTargetDependency;
			target = 6003F589195388D20070C39A /* Firestore_Example_iOS */;
			targetProxy = 6003F5B3195388D20070C39A /* PBXContainerItemProxy */;
		};
		6EDD3AD220BF247500C33877 /* PBXTargetDependency */ = {
			isa = PBXTargetDependency;
			target = 6003F589195388D20070C39A /* Firestore_Example_iOS */;
			targetProxy = 6EDD3AD320BF247500C33877 /* PBXContainerItemProxy */;
		};
		DE03B2951F2149D600A30B9C /* PBXTargetDependency */ = {
			isa = PBXTargetDependency;
			target = 6003F589195388D20070C39A /* Firestore_Example_iOS */;
			targetProxy = DE03B2961F2149D600A30B9C /* PBXContainerItemProxy */;
		};
		DE29E7FA1F2174DD00909613 /* PBXTargetDependency */ = {
			isa = PBXTargetDependency;
			target = 6003F5AD195388D20070C39A /* Firestore_Tests_iOS */;
			targetProxy = DE29E7F91F2174DD00909613 /* PBXContainerItemProxy */;
		};
		DE29E7FC1F2174DD00909613 /* PBXTargetDependency */ = {
			isa = PBXTargetDependency;
			target = DE03B2941F2149D600A30B9C /* Firestore_IntegrationTests_iOS */;
			targetProxy = DE29E7FB1F2174DD00909613 /* PBXContainerItemProxy */;
		};
/* End PBXTargetDependency section */

/* Begin PBXVariantGroup section */
		6003F596195388D20070C39A /* InfoPlist.strings */ = {
			isa = PBXVariantGroup;
			children = (
				6003F597195388D20070C39A /* en */,
			);
			name = InfoPlist.strings;
			sourceTree = "<group>";
		};
		6003F5B8195388D20070C39A /* InfoPlist.strings */ = {
			isa = PBXVariantGroup;
			children = (
				6003F5B9195388D20070C39A /* en */,
			);
			name = InfoPlist.strings;
			sourceTree = "<group>";
		};
		71719F9D1E33DC2100824A3D /* LaunchScreen.storyboard */ = {
			isa = PBXVariantGroup;
			children = (
				71719F9E1E33DC2100824A3D /* Base */,
			);
			name = LaunchScreen.storyboard;
			sourceTree = "<group>";
		};
/* End PBXVariantGroup section */

/* Begin XCBuildConfiguration section */
		54C9EDF82040E16300A969CD /* Debug */ = {
			isa = XCBuildConfiguration;
			baseConfigurationReference = 69E6C311558EC77729A16CF1 /* Pods-Firestore_Example_iOS-Firestore_SwiftTests_iOS.debug.xcconfig */;
			buildSettings = {
				BUNDLE_LOADER = "$(TEST_HOST)";
				CLANG_ANALYZER_NONNULL = YES;
				CLANG_ANALYZER_NUMBER_OBJECT_CONVERSION = YES_AGGRESSIVE;
				CLANG_CXX_LANGUAGE_STANDARD = "gnu++14";
				CLANG_WARN_BLOCK_CAPTURE_AUTORELEASING = YES;
				CLANG_WARN_COMMA = YES;
				CLANG_WARN_DOCUMENTATION_COMMENTS = YES;
				CLANG_WARN_INFINITE_RECURSION = YES;
				CLANG_WARN_NON_LITERAL_NULL_CONVERSION = YES;
				CLANG_WARN_OBJC_LITERAL_CONVERSION = YES;
				CLANG_WARN_RANGE_LOOP_ANALYSIS = YES;
				CLANG_WARN_STRICT_PROTOTYPES = YES;
				CLANG_WARN_SUSPICIOUS_MOVE = YES;
				CLANG_WARN_UNGUARDED_AVAILABILITY = YES_AGGRESSIVE;
				CLANG_WARN_UNREACHABLE_CODE = YES;
				CODE_SIGN_IDENTITY = "iPhone Developer";
				CODE_SIGN_STYLE = Automatic;
				DEBUG_INFORMATION_FORMAT = dwarf;
				ENABLE_STRICT_OBJC_MSGSEND = YES;
				GCC_C_LANGUAGE_STANDARD = gnu11;
				GCC_NO_COMMON_BLOCKS = YES;
				INFOPLIST_FILE = ../Swift/Tests/Info.plist;
				IPHONEOS_DEPLOYMENT_TARGET = 11.2;
				LD_RUNPATH_SEARCH_PATHS = "$(inherited) @executable_path/Frameworks @loader_path/Frameworks";
				MTL_ENABLE_DEBUG_INFO = YES;
				PRODUCT_BUNDLE_IDENTIFIER = "com.google.Firestore-SwiftTests-iOS";
				PRODUCT_NAME = "$(TARGET_NAME)";
				SWIFT_ACTIVE_COMPILATION_CONDITIONS = DEBUG;
				SWIFT_OPTIMIZATION_LEVEL = "-Onone";
				SWIFT_VERSION = 4.0;
				TARGETED_DEVICE_FAMILY = "1,2";
				TEST_HOST = "$(BUILT_PRODUCTS_DIR)/Firestore_Example_iOS.app/Firestore_Example_iOS";
			};
			name = Debug;
		};
		54C9EDF92040E16300A969CD /* Release */ = {
			isa = XCBuildConfiguration;
			baseConfigurationReference = 11984BA0A99D7A7ABA5B0D90 /* Pods-Firestore_Example_iOS-Firestore_SwiftTests_iOS.release.xcconfig */;
			buildSettings = {
				BUNDLE_LOADER = "$(TEST_HOST)";
				CLANG_ANALYZER_NONNULL = YES;
				CLANG_ANALYZER_NUMBER_OBJECT_CONVERSION = YES_AGGRESSIVE;
				CLANG_CXX_LANGUAGE_STANDARD = "gnu++14";
				CLANG_WARN_BLOCK_CAPTURE_AUTORELEASING = YES;
				CLANG_WARN_COMMA = YES;
				CLANG_WARN_DOCUMENTATION_COMMENTS = YES;
				CLANG_WARN_INFINITE_RECURSION = YES;
				CLANG_WARN_NON_LITERAL_NULL_CONVERSION = YES;
				CLANG_WARN_OBJC_LITERAL_CONVERSION = YES;
				CLANG_WARN_RANGE_LOOP_ANALYSIS = YES;
				CLANG_WARN_STRICT_PROTOTYPES = YES;
				CLANG_WARN_SUSPICIOUS_MOVE = YES;
				CLANG_WARN_UNGUARDED_AVAILABILITY = YES_AGGRESSIVE;
				CLANG_WARN_UNREACHABLE_CODE = YES;
				CODE_SIGN_IDENTITY = "iPhone Developer";
				CODE_SIGN_STYLE = Automatic;
				COPY_PHASE_STRIP = NO;
				DEBUG_INFORMATION_FORMAT = "dwarf-with-dsym";
				ENABLE_STRICT_OBJC_MSGSEND = YES;
				GCC_C_LANGUAGE_STANDARD = gnu11;
				GCC_NO_COMMON_BLOCKS = YES;
				INFOPLIST_FILE = ../Swift/Tests/Info.plist;
				IPHONEOS_DEPLOYMENT_TARGET = 11.2;
				LD_RUNPATH_SEARCH_PATHS = "$(inherited) @executable_path/Frameworks @loader_path/Frameworks";
				MTL_ENABLE_DEBUG_INFO = NO;
				PRODUCT_BUNDLE_IDENTIFIER = "com.google.Firestore-SwiftTests-iOS";
				PRODUCT_NAME = "$(TARGET_NAME)";
				SWIFT_OPTIMIZATION_LEVEL = "-Owholemodule";
				SWIFT_VERSION = 4.0;
				TARGETED_DEVICE_FAMILY = "1,2";
				TEST_HOST = "$(BUILT_PRODUCTS_DIR)/Firestore_Example_iOS.app/Firestore_Example_iOS";
			};
			name = Release;
		};
		5CAE132120FFFED600BE9A4A /* Debug */ = {
			isa = XCBuildConfiguration;
			baseConfigurationReference = FA2E9952BA2B299C1156C43C /* Pods-Firestore_Benchmarks_iOS.debug.xcconfig */;
			buildSettings = {
				BUNDLE_LOADER = "$(TEST_HOST)";
				DEVELOPMENT_TEAM = EQHXZ8M8AV;
				FRAMEWORK_SEARCH_PATHS = (
					"$(SDKROOT)/Developer/Library/Frameworks",
					"$(inherited)",
					"$(DEVELOPER_FRAMEWORKS_DIR)",
				);
				GCC_PRECOMPILE_PREFIX_HEADER = YES;
				GCC_PREFIX_HEADER = "";
				GCC_PREPROCESSOR_DEFINITIONS = (
					"$(inherited)",
					"COCOAPODS=1",
					"GPB_USE_PROTOBUF_FRAMEWORK_IMPORTS=1",
				);
				HEADER_SEARCH_PATHS = (
					"$(inherited)",
					"\"${PODS_ROOT}/../../..\"",
					"\"${PODS_ROOT}/../../../Firestore/third_party/abseil-cpp\"",
					"\"${PODS_ROOT}/GoogleTest/googlemock/include\"",
					"\"${PODS_ROOT}/GoogleTest/googletest/include\"",
					"\"${PODS_ROOT}/leveldb-library/include\"",
					"\"${PODS_ROOT}/../../../Firestore/Protos/cpp\"",
					"\"${PODS_ROOT}/ProtobufCpp/src\"",
				);
				INFOPLIST_FILE = Benchmarks/Info.plist;
				OTHER_CFLAGS = (
					"$(inherited)",
					"-iquote",
					"\"${PODS_CONFIGURATION_BUILD_DIR}/GoogleTest/GoogleTest.framework/Headers\"",
					"-iquote",
					"\"${PODS_CONFIGURATION_BUILD_DIR}/OCMock/OCMock.framework/Headers\"",
					"-iquote",
					"\"${PODS_CONFIGURATION_BUILD_DIR}/ProtobufCpp/ProtobufCpp.framework/Headers\"",
					"-iquote",
					"\"${PODS_CONFIGURATION_BUILD_DIR}/leveldb-library/leveldb.framework/Headers\"",
					"$(inherited)",
					"-iquote",
					"\"${PODS_CONFIGURATION_BUILD_DIR}/BoringSSL/openssl.framework/Headers\"",
					"-iquote",
					"\"${PODS_CONFIGURATION_BUILD_DIR}/FirebaseAuth/FirebaseAuth.framework/Headers\"",
					"-iquote",
					"\"${PODS_CONFIGURATION_BUILD_DIR}/FirebaseCore/FirebaseCore.framework/Headers\"",
					"-iquote",
					"\"${PODS_CONFIGURATION_BUILD_DIR}/FirebaseFirestore/FirebaseFirestore.framework/Headers\"",
					"-iquote",
					"\"${PODS_CONFIGURATION_BUILD_DIR}/GTMSessionFetcher/GTMSessionFetcher.framework/Headers\"",
					"-iquote",
					"\"${PODS_CONFIGURATION_BUILD_DIR}/GoogleToolboxForMac/GoogleToolboxForMac.framework/Headers\"",
					"-iquote",
					"\"${PODS_CONFIGURATION_BUILD_DIR}/Protobuf/Protobuf.framework/Headers\"",
					"-iquote",
					"\"${PODS_CONFIGURATION_BUILD_DIR}/gRPC-Core/grpc.framework/Headers\"",
					"-iquote",
					"\"${PODS_CONFIGURATION_BUILD_DIR}/gRPC-ProtoRPC/ProtoRPC.framework/Headers\"",
					"-iquote",
					"\"${PODS_CONFIGURATION_BUILD_DIR}/gRPC-RxLibrary/RxLibrary.framework/Headers\"",
					"-iquote",
					"\"${PODS_CONFIGURATION_BUILD_DIR}/gRPC/GRPCClient.framework/Headers\"",
					"-iquote",
					"\"${PODS_CONFIGURATION_BUILD_DIR}/leveldb-library/leveldb.framework/Headers\"",
					"-iquote",
					"\"${PODS_CONFIGURATION_BUILD_DIR}/nanopb/nanopb.framework/Headers\"",
					"-isystem",
					"\"${PODS_ROOT}/Headers/Public\"",
					"-isystem",
					"\"${PODS_ROOT}/Headers/Public/Firebase\"",
					"-isystem",
					"\"${PODS_ROOT}/Headers/Public/FirebaseAnalytics\"",
					"-isystem",
					"\"${PODS_ROOT}/Headers/Public/FirebaseInstanceID\"",
					"-DPB_FIELD_32BIT",
					"-DPB_NO_PACKED_STRUCTS=1",
				);
				PRODUCT_BUNDLE_IDENTIFIER = "Firebase.Firestore-Benchmarks-iOS";
				PRODUCT_NAME = "$(TARGET_NAME)";
				SYSTEM_HEADER_SEARCH_PATHS = "\"${PODS_ROOT}/nanopb\"";
				TEST_HOST = "$(BUILT_PRODUCTS_DIR)/Firestore_Example_iOS.app/Firestore_Example_iOS";
			};
			name = Debug;
		};
		5CAE132220FFFED600BE9A4A /* Release */ = {
			isa = XCBuildConfiguration;
			baseConfigurationReference = A5FA86650A18F3B7A8162287 /* Pods-Firestore_Benchmarks_iOS.release.xcconfig */;
			buildSettings = {
				BUNDLE_LOADER = "$(TEST_HOST)";
				DEVELOPMENT_TEAM = EQHXZ8M8AV;
				FRAMEWORK_SEARCH_PATHS = (
					"$(SDKROOT)/Developer/Library/Frameworks",
					"$(inherited)",
					"$(DEVELOPER_FRAMEWORKS_DIR)",
				);
				GCC_PRECOMPILE_PREFIX_HEADER = YES;
				GCC_PREFIX_HEADER = "";
				GCC_PREPROCESSOR_DEFINITIONS = (
					"$(inherited)",
					"COCOAPODS=1",
					"GPB_USE_PROTOBUF_FRAMEWORK_IMPORTS=1",
				);
				HEADER_SEARCH_PATHS = (
					"$(inherited)",
					"\"${PODS_ROOT}/../../..\"",
					"\"${PODS_ROOT}/../../../Firestore/third_party/abseil-cpp\"",
					"\"${PODS_ROOT}/GoogleTest/googlemock/include\"",
					"\"${PODS_ROOT}/GoogleTest/googletest/include\"",
					"\"${PODS_ROOT}/leveldb-library/include\"",
					"\"${PODS_ROOT}/../../../Firestore/Protos/cpp\"",
					"\"${PODS_ROOT}/ProtobufCpp/src\"",
				);
				INFOPLIST_FILE = Benchmarks/Info.plist;
				OTHER_CFLAGS = (
					"$(inherited)",
					"-iquote",
					"\"${PODS_CONFIGURATION_BUILD_DIR}/GoogleTest/GoogleTest.framework/Headers\"",
					"-iquote",
					"\"${PODS_CONFIGURATION_BUILD_DIR}/OCMock/OCMock.framework/Headers\"",
					"-iquote",
					"\"${PODS_CONFIGURATION_BUILD_DIR}/ProtobufCpp/ProtobufCpp.framework/Headers\"",
					"-iquote",
					"\"${PODS_CONFIGURATION_BUILD_DIR}/leveldb-library/leveldb.framework/Headers\"",
					"$(inherited)",
					"-iquote",
					"\"${PODS_CONFIGURATION_BUILD_DIR}/BoringSSL/openssl.framework/Headers\"",
					"-iquote",
					"\"${PODS_CONFIGURATION_BUILD_DIR}/FirebaseAuth/FirebaseAuth.framework/Headers\"",
					"-iquote",
					"\"${PODS_CONFIGURATION_BUILD_DIR}/FirebaseCore/FirebaseCore.framework/Headers\"",
					"-iquote",
					"\"${PODS_CONFIGURATION_BUILD_DIR}/FirebaseFirestore/FirebaseFirestore.framework/Headers\"",
					"-iquote",
					"\"${PODS_CONFIGURATION_BUILD_DIR}/GTMSessionFetcher/GTMSessionFetcher.framework/Headers\"",
					"-iquote",
					"\"${PODS_CONFIGURATION_BUILD_DIR}/GoogleToolboxForMac/GoogleToolboxForMac.framework/Headers\"",
					"-iquote",
					"\"${PODS_CONFIGURATION_BUILD_DIR}/Protobuf/Protobuf.framework/Headers\"",
					"-iquote",
					"\"${PODS_CONFIGURATION_BUILD_DIR}/gRPC-Core/grpc.framework/Headers\"",
					"-iquote",
					"\"${PODS_CONFIGURATION_BUILD_DIR}/gRPC-ProtoRPC/ProtoRPC.framework/Headers\"",
					"-iquote",
					"\"${PODS_CONFIGURATION_BUILD_DIR}/gRPC-RxLibrary/RxLibrary.framework/Headers\"",
					"-iquote",
					"\"${PODS_CONFIGURATION_BUILD_DIR}/gRPC/GRPCClient.framework/Headers\"",
					"-iquote",
					"\"${PODS_CONFIGURATION_BUILD_DIR}/leveldb-library/leveldb.framework/Headers\"",
					"-iquote",
					"\"${PODS_CONFIGURATION_BUILD_DIR}/nanopb/nanopb.framework/Headers\"",
					"-isystem",
					"\"${PODS_ROOT}/Headers/Public\"",
					"-isystem",
					"\"${PODS_ROOT}/Headers/Public/Firebase\"",
					"-isystem",
					"\"${PODS_ROOT}/Headers/Public/FirebaseAnalytics\"",
					"-isystem",
					"\"${PODS_ROOT}/Headers/Public/FirebaseInstanceID\"",
					"-DPB_FIELD_32BIT",
					"-DPB_NO_PACKED_STRUCTS=1",
				);
				PRODUCT_BUNDLE_IDENTIFIER = "Firebase.Firestore-Benchmarks-iOS";
				PRODUCT_NAME = "$(TARGET_NAME)";
				SYSTEM_HEADER_SEARCH_PATHS = "\"${PODS_ROOT}/nanopb\"";
				TEST_HOST = "$(BUILT_PRODUCTS_DIR)/Firestore_Example_iOS.app/Firestore_Example_iOS";
			};
			name = Release;
		};
		6003F5BD195388D20070C39A /* Debug */ = {
			isa = XCBuildConfiguration;
			buildSettings = {
				ALWAYS_SEARCH_USER_PATHS = NO;
				CLANG_CXX_LANGUAGE_STANDARD = "gnu++0x";
				CLANG_CXX_LIBRARY = "libc++";
				CLANG_ENABLE_MODULES = YES;
				CLANG_ENABLE_OBJC_ARC = YES;
				CLANG_WARN_BOOL_CONVERSION = YES;
				CLANG_WARN_CONSTANT_CONVERSION = YES;
				CLANG_WARN_DIRECT_OBJC_ISA_USAGE = YES_ERROR;
				CLANG_WARN_EMPTY_BODY = YES;
				CLANG_WARN_ENUM_CONVERSION = YES;
				CLANG_WARN_INT_CONVERSION = YES;
				CLANG_WARN_OBJC_ROOT_CLASS = YES_ERROR;
				CLANG_WARN__DUPLICATE_METHOD_MATCH = YES;
				"CODE_SIGN_IDENTITY[sdk=iphoneos*]" = "iPhone Developer";
				COPY_PHASE_STRIP = NO;
				ENABLE_TESTABILITY = YES;
				GCC_C_LANGUAGE_STANDARD = gnu99;
				GCC_DYNAMIC_NO_PIC = NO;
				GCC_OPTIMIZATION_LEVEL = 0;
				GCC_PREPROCESSOR_DEFINITIONS = (
					"DEBUG=1",
					"$(inherited)",
				);
				GCC_SYMBOLS_PRIVATE_EXTERN = NO;
				GCC_WARN_64_TO_32_BIT_CONVERSION = YES;
				GCC_WARN_ABOUT_RETURN_TYPE = YES_ERROR;
				GCC_WARN_UNDECLARED_SELECTOR = YES;
				GCC_WARN_UNINITIALIZED_AUTOS = YES_AGGRESSIVE;
				GCC_WARN_UNUSED_FUNCTION = YES;
				GCC_WARN_UNUSED_VARIABLE = YES;
				HEADER_SEARCH_PATHS = "";
				IPHONEOS_DEPLOYMENT_TARGET = 8.0;
				ONLY_ACTIVE_ARCH = YES;
				OTHER_CFLAGS = "";
				SDKROOT = iphoneos;
				TARGETED_DEVICE_FAMILY = "1,2";
			};
			name = Debug;
		};
		6003F5BE195388D20070C39A /* Release */ = {
			isa = XCBuildConfiguration;
			buildSettings = {
				ALWAYS_SEARCH_USER_PATHS = NO;
				CLANG_CXX_LANGUAGE_STANDARD = "gnu++0x";
				CLANG_CXX_LIBRARY = "libc++";
				CLANG_ENABLE_MODULES = YES;
				CLANG_ENABLE_OBJC_ARC = YES;
				CLANG_WARN_BOOL_CONVERSION = YES;
				CLANG_WARN_CONSTANT_CONVERSION = YES;
				CLANG_WARN_DIRECT_OBJC_ISA_USAGE = YES_ERROR;
				CLANG_WARN_EMPTY_BODY = YES;
				CLANG_WARN_ENUM_CONVERSION = YES;
				CLANG_WARN_INT_CONVERSION = YES;
				CLANG_WARN_OBJC_ROOT_CLASS = YES_ERROR;
				CLANG_WARN__DUPLICATE_METHOD_MATCH = YES;
				"CODE_SIGN_IDENTITY[sdk=iphoneos*]" = "iPhone Developer";
				COPY_PHASE_STRIP = YES;
				ENABLE_NS_ASSERTIONS = NO;
				GCC_C_LANGUAGE_STANDARD = gnu99;
				GCC_WARN_64_TO_32_BIT_CONVERSION = YES;
				GCC_WARN_ABOUT_RETURN_TYPE = YES_ERROR;
				GCC_WARN_UNDECLARED_SELECTOR = YES;
				GCC_WARN_UNINITIALIZED_AUTOS = YES_AGGRESSIVE;
				GCC_WARN_UNUSED_FUNCTION = YES;
				GCC_WARN_UNUSED_VARIABLE = YES;
				HEADER_SEARCH_PATHS = "";
				IPHONEOS_DEPLOYMENT_TARGET = 8.0;
				OTHER_CFLAGS = "";
				SDKROOT = iphoneos;
				TARGETED_DEVICE_FAMILY = "1,2";
				VALIDATE_PRODUCT = YES;
			};
			name = Release;
		};
		6003F5C0195388D20070C39A /* Debug */ = {
			isa = XCBuildConfiguration;
			baseConfigurationReference = 3C81DE3772628FE297055662 /* Pods-Firestore_Example_iOS.debug.xcconfig */;
			buildSettings = {
				ASSETCATALOG_COMPILER_APPICON_NAME = AppIcon;
				GCC_PRECOMPILE_PREFIX_HEADER = YES;
				GCC_PREFIX_HEADER = "";
				HEADER_SEARCH_PATHS = (
					"$(inherited)",
					"\"${PODS_ROOT}/Firebase/Firebase/Firebase\"",
					"\"${PODS_ROOT}/leveldb-library/include\"",
				);
				INFOPLIST_FILE = "App/iOS/Firestore-Info.plist";
				MODULE_NAME = ExampleApp;
				OTHER_LDFLAGS = (
					"$(inherited)",
					"-all_load",
				);
				PRODUCT_BUNDLE_IDENTIFIER = "org.cocoapods.demo.${PRODUCT_NAME:rfc1034identifier}";
				PRODUCT_NAME = "$(TARGET_NAME)";
				WRAPPER_EXTENSION = app;
			};
			name = Debug;
		};
		6003F5C1195388D20070C39A /* Release */ = {
			isa = XCBuildConfiguration;
			baseConfigurationReference = 3F0992A4B83C60841C52E960 /* Pods-Firestore_Example_iOS.release.xcconfig */;
			buildSettings = {
				ASSETCATALOG_COMPILER_APPICON_NAME = AppIcon;
				GCC_PRECOMPILE_PREFIX_HEADER = YES;
				GCC_PREFIX_HEADER = "";
				HEADER_SEARCH_PATHS = (
					"$(inherited)",
					"\"${PODS_ROOT}/Firebase/Firebase/Firebase\"",
					"\"${PODS_ROOT}/leveldb-library/include\"",
				);
				INFOPLIST_FILE = "App/iOS/Firestore-Info.plist";
				MODULE_NAME = ExampleApp;
				OTHER_LDFLAGS = (
					"$(inherited)",
					"-all_load",
				);
				PRODUCT_BUNDLE_IDENTIFIER = "org.cocoapods.demo.${PRODUCT_NAME:rfc1034identifier}";
				PRODUCT_NAME = "$(TARGET_NAME)";
				WRAPPER_EXTENSION = app;
			};
			name = Release;
		};
		6003F5C3195388D20070C39A /* Debug */ = {
			isa = XCBuildConfiguration;
			baseConfigurationReference = E592181BFD7C53C305123739 /* Pods-Firestore_Tests_iOS.debug.xcconfig */;
			buildSettings = {
				BUNDLE_LOADER = "$(TEST_HOST)";
				DEVELOPMENT_TEAM = EQHXZ8M8AV;
				FRAMEWORK_SEARCH_PATHS = (
					"$(SDKROOT)/Developer/Library/Frameworks",
					"$(inherited)",
					"$(DEVELOPER_FRAMEWORKS_DIR)",
				);
				GCC_PRECOMPILE_PREFIX_HEADER = YES;
				GCC_PREFIX_HEADER = "";
				GCC_PREPROCESSOR_DEFINITIONS = (
					"$(inherited)",
					"COCOAPODS=1",
					"GPB_USE_PROTOBUF_FRAMEWORK_IMPORTS=1",
				);
				HEADER_SEARCH_PATHS = (
					"$(inherited)",
					"\"${PODS_ROOT}/../../..\"",
					"\"${PODS_ROOT}/../../../Firestore/third_party/abseil-cpp\"",
					"\"${PODS_ROOT}/GoogleTest/googlemock/include\"",
					"\"${PODS_ROOT}/GoogleTest/googletest/include\"",
					"\"${PODS_ROOT}/leveldb-library/include\"",
					"\"${PODS_ROOT}/../../../Firestore/Protos/cpp\"",
					"\"${PODS_ROOT}/ProtobufCpp/src\"",
				);
				INFOPLIST_FILE = "Tests/Tests-Info.plist";
				OTHER_CFLAGS = (
					"$(inherited)",
					"-iquote",
					"\"${PODS_CONFIGURATION_BUILD_DIR}/GoogleTest/GoogleTest.framework/Headers\"",
					"-iquote",
					"\"${PODS_CONFIGURATION_BUILD_DIR}/OCMock/OCMock.framework/Headers\"",
					"-iquote",
					"\"${PODS_CONFIGURATION_BUILD_DIR}/ProtobufCpp/ProtobufCpp.framework/Headers\"",
					"-iquote",
					"\"${PODS_CONFIGURATION_BUILD_DIR}/leveldb-library/leveldb.framework/Headers\"",
					"$(inherited)",
					"-iquote",
					"\"${PODS_CONFIGURATION_BUILD_DIR}/BoringSSL/openssl.framework/Headers\"",
					"-iquote",
					"\"${PODS_CONFIGURATION_BUILD_DIR}/FirebaseAuth/FirebaseAuth.framework/Headers\"",
					"-iquote",
					"\"${PODS_CONFIGURATION_BUILD_DIR}/FirebaseCore/FirebaseCore.framework/Headers\"",
					"-iquote",
					"\"${PODS_CONFIGURATION_BUILD_DIR}/FirebaseFirestore/FirebaseFirestore.framework/Headers\"",
					"-iquote",
					"\"${PODS_CONFIGURATION_BUILD_DIR}/GTMSessionFetcher/GTMSessionFetcher.framework/Headers\"",
					"-iquote",
					"\"${PODS_CONFIGURATION_BUILD_DIR}/GoogleToolboxForMac/GoogleToolboxForMac.framework/Headers\"",
					"-iquote",
					"\"${PODS_CONFIGURATION_BUILD_DIR}/Protobuf/Protobuf.framework/Headers\"",
					"-iquote",
					"\"${PODS_CONFIGURATION_BUILD_DIR}/gRPC-Core/grpc.framework/Headers\"",
					"-iquote",
					"\"${PODS_CONFIGURATION_BUILD_DIR}/gRPC-ProtoRPC/ProtoRPC.framework/Headers\"",
					"-iquote",
					"\"${PODS_CONFIGURATION_BUILD_DIR}/gRPC-RxLibrary/RxLibrary.framework/Headers\"",
					"-iquote",
					"\"${PODS_CONFIGURATION_BUILD_DIR}/gRPC/GRPCClient.framework/Headers\"",
					"-iquote",
					"\"${PODS_CONFIGURATION_BUILD_DIR}/leveldb-library/leveldb.framework/Headers\"",
					"-iquote",
					"\"${PODS_CONFIGURATION_BUILD_DIR}/nanopb/nanopb.framework/Headers\"",
					"-isystem",
					"\"${PODS_ROOT}/Headers/Public\"",
					"-isystem",
					"\"${PODS_ROOT}/Headers/Public/Firebase\"",
					"-isystem",
					"\"${PODS_ROOT}/Headers/Public/FirebaseAnalytics\"",
					"-isystem",
					"\"${PODS_ROOT}/Headers/Public/FirebaseInstanceID\"",
					"-DPB_FIELD_32BIT",
					"-DPB_NO_PACKED_STRUCTS=1",
				);
				PRODUCT_BUNDLE_IDENTIFIER = "org.cocoapods.demo.${PRODUCT_NAME:rfc1034identifier}";
				PRODUCT_NAME = "$(TARGET_NAME)";
				SYSTEM_HEADER_SEARCH_PATHS = "\"${PODS_ROOT}/nanopb\"";
				TEST_HOST = "$(BUILT_PRODUCTS_DIR)/Firestore_Example_iOS.app/Firestore_Example_iOS";
				WRAPPER_EXTENSION = xctest;
			};
			name = Debug;
		};
		6003F5C4195388D20070C39A /* Release */ = {
			isa = XCBuildConfiguration;
			baseConfigurationReference = B3F5B3AAE791A5911B9EAA82 /* Pods-Firestore_Tests_iOS.release.xcconfig */;
			buildSettings = {
				BUNDLE_LOADER = "$(TEST_HOST)";
				DEVELOPMENT_TEAM = EQHXZ8M8AV;
				FRAMEWORK_SEARCH_PATHS = (
					"$(SDKROOT)/Developer/Library/Frameworks",
					"$(inherited)",
					"$(DEVELOPER_FRAMEWORKS_DIR)",
				);
				GCC_PRECOMPILE_PREFIX_HEADER = YES;
				GCC_PREFIX_HEADER = "";
				GCC_PREPROCESSOR_DEFINITIONS = (
					"$(inherited)",
					"COCOAPODS=1",
					"GPB_USE_PROTOBUF_FRAMEWORK_IMPORTS=1",
				);
				HEADER_SEARCH_PATHS = (
					"$(inherited)",
					"\"${PODS_ROOT}/../../..\"",
					"\"${PODS_ROOT}/../../../Firestore/third_party/abseil-cpp\"",
					"\"${PODS_ROOT}/GoogleTest/googlemock/include\"",
					"\"${PODS_ROOT}/GoogleTest/googletest/include\"",
					"\"${PODS_ROOT}/leveldb-library/include\"",
					"\"${PODS_ROOT}/../../../Firestore/Protos/cpp\"",
					"\"${PODS_ROOT}/ProtobufCpp/src\"",
				);
				INFOPLIST_FILE = "Tests/Tests-Info.plist";
				OTHER_CFLAGS = (
					"$(inherited)",
					"-iquote",
					"\"${PODS_CONFIGURATION_BUILD_DIR}/GoogleTest/GoogleTest.framework/Headers\"",
					"-iquote",
					"\"${PODS_CONFIGURATION_BUILD_DIR}/OCMock/OCMock.framework/Headers\"",
					"-iquote",
					"\"${PODS_CONFIGURATION_BUILD_DIR}/ProtobufCpp/ProtobufCpp.framework/Headers\"",
					"-iquote",
					"\"${PODS_CONFIGURATION_BUILD_DIR}/leveldb-library/leveldb.framework/Headers\"",
					"$(inherited)",
					"-iquote",
					"\"${PODS_CONFIGURATION_BUILD_DIR}/BoringSSL/openssl.framework/Headers\"",
					"-iquote",
					"\"${PODS_CONFIGURATION_BUILD_DIR}/FirebaseAuth/FirebaseAuth.framework/Headers\"",
					"-iquote",
					"\"${PODS_CONFIGURATION_BUILD_DIR}/FirebaseCore/FirebaseCore.framework/Headers\"",
					"-iquote",
					"\"${PODS_CONFIGURATION_BUILD_DIR}/FirebaseFirestore/FirebaseFirestore.framework/Headers\"",
					"-iquote",
					"\"${PODS_CONFIGURATION_BUILD_DIR}/GTMSessionFetcher/GTMSessionFetcher.framework/Headers\"",
					"-iquote",
					"\"${PODS_CONFIGURATION_BUILD_DIR}/GoogleToolboxForMac/GoogleToolboxForMac.framework/Headers\"",
					"-iquote",
					"\"${PODS_CONFIGURATION_BUILD_DIR}/Protobuf/Protobuf.framework/Headers\"",
					"-iquote",
					"\"${PODS_CONFIGURATION_BUILD_DIR}/gRPC-Core/grpc.framework/Headers\"",
					"-iquote",
					"\"${PODS_CONFIGURATION_BUILD_DIR}/gRPC-ProtoRPC/ProtoRPC.framework/Headers\"",
					"-iquote",
					"\"${PODS_CONFIGURATION_BUILD_DIR}/gRPC-RxLibrary/RxLibrary.framework/Headers\"",
					"-iquote",
					"\"${PODS_CONFIGURATION_BUILD_DIR}/gRPC/GRPCClient.framework/Headers\"",
					"-iquote",
					"\"${PODS_CONFIGURATION_BUILD_DIR}/leveldb-library/leveldb.framework/Headers\"",
					"-iquote",
					"\"${PODS_CONFIGURATION_BUILD_DIR}/nanopb/nanopb.framework/Headers\"",
					"-isystem",
					"\"${PODS_ROOT}/Headers/Public\"",
					"-isystem",
					"\"${PODS_ROOT}/Headers/Public/Firebase\"",
					"-isystem",
					"\"${PODS_ROOT}/Headers/Public/FirebaseAnalytics\"",
					"-isystem",
					"\"${PODS_ROOT}/Headers/Public/FirebaseInstanceID\"",
					"-DPB_FIELD_32BIT",
					"-DPB_NO_PACKED_STRUCTS=1",
				);
				PRODUCT_BUNDLE_IDENTIFIER = "org.cocoapods.demo.${PRODUCT_NAME:rfc1034identifier}";
				PRODUCT_NAME = "$(TARGET_NAME)";
				SYSTEM_HEADER_SEARCH_PATHS = "\"${PODS_ROOT}/nanopb\"";
				TEST_HOST = "$(BUILT_PRODUCTS_DIR)/Firestore_Example_iOS.app/Firestore_Example_iOS";
				WRAPPER_EXTENSION = xctest;
			};
			name = Release;
		};
		6EDD3B5920BF247500C33877 /* Debug */ = {
			isa = XCBuildConfiguration;
			baseConfigurationReference = 84434E57CA72951015FC71BC /* Pods-Firestore_FuzzTests_iOS.debug.xcconfig */;
			buildSettings = {
				BUNDLE_LOADER = "$(TEST_HOST)";
				DEVELOPMENT_TEAM = EQHXZ8M8AV;
				FRAMEWORK_SEARCH_PATHS = "$(inherited)";
				GCC_PRECOMPILE_PREFIX_HEADER = YES;
				GCC_PREFIX_HEADER = "";
				GCC_PREPROCESSOR_DEFINITIONS = (
					"$(inherited)",
					"COCOAPODS=1",
					"GPB_USE_PROTOBUF_FRAMEWORK_IMPORTS=1",
				);
				HEADER_SEARCH_PATHS = (
					"$(inherited)",
					"\"${PODS_ROOT}/../../..\"",
					"\"${PODS_ROOT}/../../../Firestore/third_party/abseil-cpp\"",
					"\"${PODS_ROOT}/nanopb\"",
				);
				INFOPLIST_FILE = "FuzzTests/Firestore_FuzzTests_iOS-Info.plist";
				OTHER_CFLAGS = (
					"$(inherited)",
					"-fsanitize-coverage=trace-pc-guard",
				);
				PRODUCT_BUNDLE_IDENTIFIER = "org.cocoapods.demo.${PRODUCT_NAME:rfc1034identifier}";
				PRODUCT_NAME = "$(TARGET_NAME)";
				TEST_HOST = "$(BUILT_PRODUCTS_DIR)/Firestore_Example_iOS.app/Firestore_Example_iOS";
				WRAPPER_EXTENSION = xctest;
			};
			name = Debug;
		};
		6EDD3B5A20BF247500C33877 /* Release */ = {
			isa = XCBuildConfiguration;
			baseConfigurationReference = 97C492D2524E92927C11F425 /* Pods-Firestore_FuzzTests_iOS.release.xcconfig */;
			buildSettings = {
				BUNDLE_LOADER = "$(TEST_HOST)";
				DEVELOPMENT_TEAM = EQHXZ8M8AV;
				FRAMEWORK_SEARCH_PATHS = "$(inherited)";
				GCC_PRECOMPILE_PREFIX_HEADER = YES;
				GCC_PREFIX_HEADER = "";
				GCC_PREPROCESSOR_DEFINITIONS = (
					"$(inherited)",
					"COCOAPODS=1",
					"GPB_USE_PROTOBUF_FRAMEWORK_IMPORTS=1",
				);
				HEADER_SEARCH_PATHS = (
					"$(inherited)",
					"\"${PODS_ROOT}/../../..\"",
					"\"${PODS_ROOT}/../../../Firestore/third_party/abseil-cpp\"",
					"\"${PODS_ROOT}/nanopb\"",
				);
				INFOPLIST_FILE = "FuzzTests/Firestore_FuzzTests_iOS-Info.plist";
				OTHER_CFLAGS = (
					"$(inherited)",
					"-fsanitize-coverage=trace-pc-guard",
				);
				PRODUCT_BUNDLE_IDENTIFIER = "org.cocoapods.demo.${PRODUCT_NAME:rfc1034identifier}";
				PRODUCT_NAME = "$(TARGET_NAME)";
				TEST_HOST = "$(BUILT_PRODUCTS_DIR)/Firestore_Example_iOS.app/Firestore_Example_iOS";
				WRAPPER_EXTENSION = xctest;
			};
			name = Release;
		};
		DE03B2E71F2149D600A30B9C /* Debug */ = {
			isa = XCBuildConfiguration;
			baseConfigurationReference = 1277F98C20D2DF0867496976 /* Pods-Firestore_IntegrationTests_iOS.debug.xcconfig */;
			buildSettings = {
				BUNDLE_LOADER = "$(TEST_HOST)";
				DEVELOPMENT_TEAM = EQHXZ8M8AV;
				FRAMEWORK_SEARCH_PATHS = (
					"$(SDKROOT)/Developer/Library/Frameworks",
					"$(inherited)",
					"$(DEVELOPER_FRAMEWORKS_DIR)",
				);
				GCC_PRECOMPILE_PREFIX_HEADER = YES;
				GCC_PREFIX_HEADER = "";
				GCC_PREPROCESSOR_DEFINITIONS = (
					"$(inherited)",
					"COCOAPODS=1",
					"GPB_USE_PROTOBUF_FRAMEWORK_IMPORTS=1",
				);
				HEADER_SEARCH_PATHS = (
					"$(inherited)",
					"\"${PODS_ROOT}/../../..\"",
					"\"${PODS_ROOT}/../../../Firestore/third_party/abseil-cpp\"",
					"\"${PODS_ROOT}/leveldb-library/include\"",
					"\"${PODS_ROOT}/GoogleTest/googletest/include\"",
				);
				INFOPLIST_FILE = "Tests/Tests-Info.plist";
				OTHER_LDFLAGS = (
					"$(inherited)",
					"-l\"c++\"",
				);
				PRODUCT_BUNDLE_IDENTIFIER = "org.cocoapods.demo.${PRODUCT_NAME:rfc1034identifier}";
				PRODUCT_NAME = "$(TARGET_NAME)";
				TEST_HOST = "$(BUILT_PRODUCTS_DIR)/Firestore_Example_iOS.app/Firestore_Example_iOS";
				WRAPPER_EXTENSION = xctest;
			};
			name = Debug;
		};
		DE03B2E81F2149D600A30B9C /* Release */ = {
			isa = XCBuildConfiguration;
			baseConfigurationReference = F354C0FE92645B56A6C6FD44 /* Pods-Firestore_IntegrationTests_iOS.release.xcconfig */;
			buildSettings = {
				BUNDLE_LOADER = "$(TEST_HOST)";
				DEVELOPMENT_TEAM = EQHXZ8M8AV;
				FRAMEWORK_SEARCH_PATHS = (
					"$(SDKROOT)/Developer/Library/Frameworks",
					"$(inherited)",
					"$(DEVELOPER_FRAMEWORKS_DIR)",
				);
				GCC_PRECOMPILE_PREFIX_HEADER = YES;
				GCC_PREFIX_HEADER = "";
				GCC_PREPROCESSOR_DEFINITIONS = (
					"$(inherited)",
					"COCOAPODS=1",
					"GPB_USE_PROTOBUF_FRAMEWORK_IMPORTS=1",
				);
				HEADER_SEARCH_PATHS = (
					"$(inherited)",
					"\"${PODS_ROOT}/../../..\"",
					"\"${PODS_ROOT}/../../../Firestore/third_party/abseil-cpp\"",
					"\"${PODS_ROOT}/leveldb-library/include\"",
					"\"${PODS_ROOT}/GoogleTest/googletest/include\"",
				);
				INFOPLIST_FILE = "Tests/Tests-Info.plist";
				OTHER_LDFLAGS = (
					"$(inherited)",
					"-l\"c++\"",
				);
				PRODUCT_BUNDLE_IDENTIFIER = "org.cocoapods.demo.${PRODUCT_NAME:rfc1034identifier}";
				PRODUCT_NAME = "$(TARGET_NAME)";
				TEST_HOST = "$(BUILT_PRODUCTS_DIR)/Firestore_Example_iOS.app/Firestore_Example_iOS";
				WRAPPER_EXTENSION = xctest;
			};
			name = Release;
		};
		DE29E7F61F2174B000909613 /* Debug */ = {
			isa = XCBuildConfiguration;
			buildSettings = {
				DEVELOPMENT_TEAM = EQHXZ8M8AV;
				PRODUCT_NAME = "$(TARGET_NAME)";
			};
			name = Debug;
		};
		DE29E7F71F2174B000909613 /* Release */ = {
			isa = XCBuildConfiguration;
			buildSettings = {
				DEVELOPMENT_TEAM = EQHXZ8M8AV;
				PRODUCT_NAME = "$(TARGET_NAME)";
			};
			name = Release;
		};
/* End XCBuildConfiguration section */

/* Begin XCConfigurationList section */
		54C9EDFA2040E16300A969CD /* Build configuration list for PBXNativeTarget "Firestore_SwiftTests_iOS" */ = {
			isa = XCConfigurationList;
			buildConfigurations = (
				54C9EDF82040E16300A969CD /* Debug */,
				54C9EDF92040E16300A969CD /* Release */,
			);
			defaultConfigurationIsVisible = 0;
			defaultConfigurationName = Release;
		};
		5CAE132020FFFED600BE9A4A /* Build configuration list for PBXNativeTarget "Firestore_Benchmarks_iOS" */ = {
			isa = XCConfigurationList;
			buildConfigurations = (
				5CAE132120FFFED600BE9A4A /* Debug */,
				5CAE132220FFFED600BE9A4A /* Release */,
			);
			defaultConfigurationIsVisible = 0;
			defaultConfigurationName = Release;
		};
		6003F585195388D10070C39A /* Build configuration list for PBXProject "Firestore" */ = {
			isa = XCConfigurationList;
			buildConfigurations = (
				6003F5BD195388D20070C39A /* Debug */,
				6003F5BE195388D20070C39A /* Release */,
			);
			defaultConfigurationIsVisible = 0;
			defaultConfigurationName = Release;
		};
		6003F5BF195388D20070C39A /* Build configuration list for PBXNativeTarget "Firestore_Example_iOS" */ = {
			isa = XCConfigurationList;
			buildConfigurations = (
				6003F5C0195388D20070C39A /* Debug */,
				6003F5C1195388D20070C39A /* Release */,
			);
			defaultConfigurationIsVisible = 0;
			defaultConfigurationName = Release;
		};
		6003F5C2195388D20070C39A /* Build configuration list for PBXNativeTarget "Firestore_Tests_iOS" */ = {
			isa = XCConfigurationList;
			buildConfigurations = (
				6003F5C3195388D20070C39A /* Debug */,
				6003F5C4195388D20070C39A /* Release */,
			);
			defaultConfigurationIsVisible = 0;
			defaultConfigurationName = Release;
		};
		6EDD3B5820BF247500C33877 /* Build configuration list for PBXNativeTarget "Firestore_FuzzTests_iOS" */ = {
			isa = XCConfigurationList;
			buildConfigurations = (
				6EDD3B5920BF247500C33877 /* Debug */,
				6EDD3B5A20BF247500C33877 /* Release */,
			);
			defaultConfigurationIsVisible = 0;
			defaultConfigurationName = Release;
		};
		DE03B2E61F2149D600A30B9C /* Build configuration list for PBXNativeTarget "Firestore_IntegrationTests_iOS" */ = {
			isa = XCConfigurationList;
			buildConfigurations = (
				DE03B2E71F2149D600A30B9C /* Debug */,
				DE03B2E81F2149D600A30B9C /* Release */,
			);
			defaultConfigurationIsVisible = 0;
			defaultConfigurationName = Release;
		};
		DE29E7F81F2174B000909613 /* Build configuration list for PBXAggregateTarget "AllTests_iOS" */ = {
			isa = XCConfigurationList;
			buildConfigurations = (
				DE29E7F61F2174B000909613 /* Debug */,
				DE29E7F71F2174B000909613 /* Release */,
			);
			defaultConfigurationIsVisible = 0;
			defaultConfigurationName = Release;
		};
/* End XCConfigurationList section */
	};
	rootObject = 6003F582195388D10070C39A /* Project object */;
}<|MERGE_RESOLUTION|>--- conflicted
+++ resolved
@@ -300,10 +300,7 @@
 		2A0CF41BA5AED6049B0BEB2C /* type_traits_apple_test.mm */ = {isa = PBXFileReference; includeInIndex = 1; lastKnownFileType = sourcecode.cpp.objcpp; path = type_traits_apple_test.mm; sourceTree = "<group>"; };
 		2B50B3A0DF77100EEE887891 /* Pods_Firestore_Tests_iOS.framework */ = {isa = PBXFileReference; explicitFileType = wrapper.framework; includeInIndex = 0; path = Pods_Firestore_Tests_iOS.framework; sourceTree = BUILT_PRODUCTS_DIR; };
 		332485C4DCC6BA0DBB5E31B7 /* leveldb_util_test.cc */ = {isa = PBXFileReference; includeInIndex = 1; lastKnownFileType = sourcecode.cpp.cpp; path = leveldb_util_test.cc; sourceTree = "<group>"; };
-<<<<<<< HEAD
-=======
 		3564F6872205C4F7001D5436 /* grpc_stream_tester.cc */ = {isa = PBXFileReference; includeInIndex = 1; lastKnownFileType = sourcecode.cpp.cpp; path = grpc_stream_tester.cc; sourceTree = "<group>"; };
->>>>>>> 074f5207
 		358C3B5FE573B1D60A4F7592 /* strerror_test.cc */ = {isa = PBXFileReference; includeInIndex = 1; lastKnownFileType = sourcecode.cpp.cpp; path = strerror_test.cc; sourceTree = "<group>"; };
 		3B843E4A1F3930A400548890 /* remote_store_spec_test.json */ = {isa = PBXFileReference; fileEncoding = 4; lastKnownFileType = text.json; path = remote_store_spec_test.json; sourceTree = "<group>"; };
 		3C81DE3772628FE297055662 /* Pods-Firestore_Example_iOS.debug.xcconfig */ = {isa = PBXFileReference; includeInIndex = 1; lastKnownFileType = text.xcconfig; name = "Pods-Firestore_Example_iOS.debug.xcconfig"; path = "Pods/Target Support Files/Pods-Firestore_Example_iOS/Pods-Firestore_Example_iOS.debug.xcconfig"; sourceTree = "<group>"; };
