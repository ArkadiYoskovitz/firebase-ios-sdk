--- conflicted
+++ resolved
@@ -67,11 +67,7 @@
 class GrpcStreamTest : public testing::Test {
  public:
   GrpcStreamTest() : observer{absl::make_unique<Observer>()} {
-<<<<<<< HEAD
-    fixture.InitializeStream(observer.get());
-=======
-    tester_.CreateStream(observer.get());
->>>>>>> 0127f70b
+    tester_.InitializeStream(observer.get());
   }
 
   ~GrpcStreamTest() {
