--- conflicted
+++ resolved
@@ -39,15 +39,7 @@
     writer.cc
     writer.h
   DEPENDS
-<<<<<<< HEAD
-    # TODO(b/111328563) Force nanopb first to work around ODR violations
-    protobuf-nanopb-static
-
     firebase_firestore_nanopb_runtime
-=======
-    firebase_firestore_model
-    firebase_firestore_util
->>>>>>> a63dab44
     firebase_firestore_protos_nanopb
     firebase_firestore_util
     grpc++
