#! /usr/bin/env python

# Copyright 2018 Google
#
# Licensed under the Apache License, Version 2.0 (the "License");
# you may not use this file except in compliance with the License.
# You may obtain a copy of the License at
#
#      http://www.apache.org/licenses/LICENSE-2.0
#
# Unless required by applicable law or agreed to in writing, software
# distributed under the License is distributed on an "AS IS" BASIS,
# WITHOUT WARRANTIES OR CONDITIONS OF ANY KIND, either express or implied.
# See the License for the specific language governing permissions and
# limitations under the License.

"""Generates and massages protocol buffer outputs.
"""

from __future__ import print_function

import sys

import argparse
import os
import os.path
import re
import subprocess


CPP_GENERATOR = 'nanopb_cpp_generator.py'


COPYRIGHT_NOTICE = '''
/*
 * Copyright 2018 Google
 *
 * Licensed under the Apache License, Version 2.0 (the "License");
 * you may not use this file except in compliance with the License.
 * You may obtain a copy of the License at
 *
 *      http://www.apache.org/licenses/LICENSE-2.0
 *
 * Unless required by applicable law or agreed to in writing, software
 * distributed under the License is distributed on an "AS IS" BASIS,
 * WITHOUT WARRANTIES OR CONDITIONS OF ANY KIND, either express or implied.
 * See the License for the specific language governing permissions and
 * limitations under the License.
 */
'''.lstrip()


def main():
  parser = argparse.ArgumentParser(
      description='Generates proto messages.')
  parser.add_argument(
      '--nanopb', action='store_true',
      help='Generates nanopb messages.')
  parser.add_argument(
      '--cpp', action='store_true',
      help='Generates C++ libprotobuf messages.')
  parser.add_argument(
      '--objc', action='store_true',
      help='Generates Objective-C messages.')
  parser.add_argument(
      '--protos_dir',
      help='Source directory containing .proto files.')
  parser.add_argument(
      '--output_dir', '-d',
      help='Directory to write files; subdirectories will be created.')

  parser.add_argument(
      '--protoc', default='protoc',
      help='Location of the protoc executable')
  parser.add_argument(
      '--pythonpath',
      help='Location of the protoc python library.')
  parser.add_argument(
      '--include', '-I', action='append', default=[],
      help='Adds INCLUDE to the proto path.')

  args = parser.parse_args()
  if args.nanopb is None and args.cpp is None and args.objc is None:
    parser.print_help()
    sys.exit(1)

  if args.protos_dir is None:
    root_dir = os.path.abspath(os.path.dirname(__file__))
    args.protos_dir = os.path.join(root_dir, 'protos')

  if args.output_dir is None:
    args.output_dir = os.getcwd()

  all_proto_files = collect_files(args.protos_dir, '.proto')
  if args.nanopb:
    NanopbGenerator(args, all_proto_files).run()

  proto_files = remove_well_known_protos(all_proto_files)
  if args.cpp:
    CppProtobufGenerator(args, proto_files).run()

  if args.objc:
    ObjcProtobufGenerator(args, proto_files).run()


class NanopbGenerator(object):
  """Builds and runs the nanopb plugin to protoc."""

  def __init__(self, args, proto_files):
    self.args = args
    self.proto_files = proto_files

  def run(self):
    """Performs the action of the generator."""

    nanopb_out = os.path.join(self.args.output_dir, 'nanopb')
    mkdir(nanopb_out)

    self.__run_generator(nanopb_out)

    sources = collect_files(nanopb_out, '.nanopb.h', '.nanopb.cc')
    post_process_files(
        sources,
        add_copyright,
        nanopb_remove_extern_c
    )

  def __run_generator(self, out_dir):
    """Invokes protoc using the nanopb plugin."""
    cmd = protoc_command(self.args)

    gen = os.path.join(os.path.dirname(__file__), CPP_GENERATOR)
    cmd.append('--plugin=protoc-gen-nanopb=%s' % gen)

    nanopb_flags = ' '.join([
        '--extension=.nanopb',
        '--source-extension=.cc',
        '--no-timestamp',
        # Make sure Nanopb finds the `.options` files. See
        # https://jpa.kapsi.fi/nanopb/docs/reference.html#defining-the-options-in-a-options-file
        # "...if your .proto is in a subdirectory, nanopb may have trouble
        # finding the associated .options file. A workaround is to specify
        # include path separately to the nanopb plugin"
        '-I' + self.args.protos_dir,
    ])
    cmd.append('--nanopb_out=%s:%s' % (nanopb_flags, out_dir))

    cmd.extend(self.proto_files)
    run_protoc(self.args, cmd)


class ObjcProtobufGenerator(object):
  """Runs protoc for Objective-C."""

  def __init__(self, args, proto_files):
    self.args = args
    self.proto_files = proto_files

  def run(self):
    objc_out = os.path.join(self.args.output_dir, 'objc')
    mkdir(objc_out)

    self.__run_generator(objc_out)
    self.__stub_non_buildable_files(objc_out)

    sources = collect_files(objc_out, '.h', '.m')
    post_process_files(
        sources,
        add_copyright,
        strip_trailing_whitespace,
        objc_flatten_imports,
        objc_strip_extension_registry
    )

  def __run_generator(self, out_dir):
    """Invokes protoc using the objc plugin."""
    cmd = protoc_command(self.args)

    cmd.extend(['--objc_out=' + out_dir])
    cmd.extend(self.proto_files)
    run_protoc(self.args, cmd)

  def __stub_non_buildable_files(self, out_dir):
    """Stub out generated files that make no sense."""

    write_file(os.path.join(out_dir, 'google/api/Annotations.pbobjc.m'), [
        'static int annotations_stub  __attribute__((unused,used)) = 0;\n'
    ])

    write_file(os.path.join(out_dir, 'google/api/Annotations.pbobjc.h'), [
        '// Empty stub file\n'
    ])


class CppProtobufGenerator(object):
  """Runs protoc for C++ libprotobuf (used in testing)."""

  def __init__(self, args, proto_files):
    self.args = args
    self.proto_files = proto_files

  def run(self):
    out_dir = os.path.join(self.args.output_dir, 'cpp')
    mkdir(out_dir)

    self.__run_generator(out_dir)

    sources = collect_files(out_dir, '.pb.h', '.pb.cc')
    # TODO(wilhuff): strip trailing whitespace?
    post_process_files(
        sources,
        add_copyright,
        cpp_rename_in,
    )

  def __run_generator(self, out_dir):
    """Invokes protoc using using the default C++ generator."""

    cmd = protoc_command(self.args)
    cmd.append('--cpp_out=' + out_dir)
    cmd.extend(self.proto_files)

    run_protoc(self.args, cmd)


def protoc_command(args):
  """Composes the initial protoc command-line including its include path."""
  cmd = [args.protoc]
  if args.include is not None:
    cmd.extend(['-I%s' % path for path in args.include])
  return cmd


def run_protoc(args, cmd):
  """Actually runs the given protoc command.

  Args:
    args: The command-line args (including pythonpath)
    cmd: The command to run expressed as a list of strings
  """

  kwargs = {}
  if args.pythonpath:
    env = os.environ.copy()
    old_path = env.get('PYTHONPATH')
    env['PYTHONPATH'] = args.pythonpath
    if old_path is not None:
      env['PYTHONPATH'] += os.pathsep + old_path
    kwargs['env'] = env

  subprocess.check_call(cmd, **kwargs)


def remove_well_known_protos(filenames):
  """Remove "well-known" protos for objc and cpp.

  On those platforms we get these for free as a part of the protobuf runtime.
  We only need them for nanopb.

  Args:
    filenames: A list of filenames, each naming a .proto file.

  Returns:
    The filenames with members of google/protobuf removed.
  """

  return [f for f in filenames if 'protos/google/protobuf/' not in f]


def post_process_files(filenames, *processors):
  for filename in filenames:
    lines = []
    with open(filename, 'r') as fd:
      lines = fd.readlines()

    for processor in processors:
      lines = processor(lines)

    write_file(filename, lines)


def write_file(filename, lines):
  with open(filename, 'w') as fd:
    fd.write(''.join(lines))


def add_copyright(lines):
  """Adds a copyright notice to the lines."""
  result = [COPYRIGHT_NOTICE, '\n']
  result.extend(lines)
  return result


# TODO(varconst|wilhuff): move this to `nanopb_cpp_generator.py`.
def nanopb_remove_extern_c(lines):
  """Removes extern "C" directives from nanopb code.

  Args:
    lines: A nanobp-generated source file, split into lines.
  Returns:
    A list of strings, similar to the input but modified to remove extern "C".
  """
  result = []
  state = 'initial'
  for line in lines:
    if state == 'initial':
      if '#ifdef __cplusplus' in line:
        state = 'in-ifdef'
        continue

      result.append(line)

    elif state == 'in-ifdef':
      if '#endif' in line:
        state = 'initial'

  return result


<<<<<<< HEAD
=======
def nanopb_rename_delete(lines):
  """Renames a delete symbol to delete_.

  If a proto uses a field named 'delete', nanopb happily uses that in the
  message definition. Works fine for C; not so much for C++.

  Args:
    lines: The lines to fix.

  Returns:
    The lines, fixed.
  """
  delete_keyword = re.compile(r'\bdelete\b')
  return [delete_keyword.sub('delete_', line) for line in lines]


def cpp_rename_in(lines):
  """Renames an IN symbol to IN_.

  If a proto uses a enum member named 'IN', protobuf happily uses that in the
  message definition. This conflicts with the IN parameter annotation macro in
  windows.h.

  Args:
    lines: The lines to fix.

  Returns:
    The lines, fixed.
  """
  in_macro = re.compile(r'\bIN\b')
  return [in_macro.sub('IN_', line) for line in lines]


>>>>>>> 3c6721c0
def strip_trailing_whitespace(lines):
  """Removes trailing whitespace from the given lines."""
  return [line.rstrip() + '\n' for line in lines]


def objc_flatten_imports(lines):
  """Flattens the import statements for compatibility with CocoaPods."""

  long_import = re.compile(r'#import ".*/')
  return [long_import.sub('#import "', line) for line in lines]


def objc_strip_extension_registry(lines):
  """Removes extensionRegistry methods from the classes."""

  skip = False
  result = []
  for line in lines:
    if '+ (GPBExtensionRegistry*)extensionRegistry {' in line:
      skip = True
    if not skip:
      result.append(line)
    elif line == '}\n':
      skip = False

  return result


def collect_files(root_dir, *extensions):
  """Finds files with the given extensions in the root_dir.

  Args:
    root_dir: The directory from which to start traversing.
    *extensions: Filename extensions (including the leading dot) to find.

  Returns:
    A list of filenames, all starting with root_dir, that have one of the given
    extensions.
  """
  result = []
  for root, _, files in os.walk(root_dir):
    for basename in files:
      for ext in extensions:
        if basename.endswith(ext):
          filename = os.path.join(root, basename)
          result.append(filename)
  return result


def mkdir(dirname):
  if not os.path.isdir(dirname):
    os.makedirs(dirname)


if __name__ == '__main__':
  main()<|MERGE_RESOLUTION|>--- conflicted
+++ resolved
@@ -317,24 +317,6 @@
   return result
 
 
-<<<<<<< HEAD
-=======
-def nanopb_rename_delete(lines):
-  """Renames a delete symbol to delete_.
-
-  If a proto uses a field named 'delete', nanopb happily uses that in the
-  message definition. Works fine for C; not so much for C++.
-
-  Args:
-    lines: The lines to fix.
-
-  Returns:
-    The lines, fixed.
-  """
-  delete_keyword = re.compile(r'\bdelete\b')
-  return [delete_keyword.sub('delete_', line) for line in lines]
-
-
 def cpp_rename_in(lines):
   """Renames an IN symbol to IN_.
 
@@ -352,7 +334,6 @@
   return [in_macro.sub('IN_', line) for line in lines]
 
 
->>>>>>> 3c6721c0
 def strip_trailing_whitespace(lines):
   """Removes trailing whitespace from the given lines."""
   return [line.rstrip() + '\n' for line in lines]
